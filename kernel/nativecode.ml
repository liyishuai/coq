(************************************************************************)
(*  v      *   The Coq Proof Assistant  /  The Coq Development Team     *)
(* <O___,, *   INRIA - CNRS - LIX - LRI - PPS - Copyright 1999-2016     *)
(*   \VV/  **************************************************************)
(*    //   *      This file is distributed under the terms of the       *)
(*         *       GNU Lesser General Public License Version 2.1        *)
(************************************************************************)

open CErrors
open Names
open Term
open Declarations
open Util
open Nativevalues
open Nativeinstr
open Nativelambda
open Pre_env

(** This file defines the mllambda code generation phase of the native
compiler. mllambda represents a fragment of ML, and can easily be printed
to OCaml code. *)

(** Local names **)

(* The first component is there for debugging purposes only *)
type lname = { lname : name; luid : int }

let eq_lname ln1 ln2 =
  Int.equal ln1.luid ln2.luid

let dummy_lname = { lname = Anonymous; luid = -1 }

module LNord = 
  struct 
    type t = lname 
    let compare l1 l2 = l1.luid - l2.luid
  end
module LNmap = Map.Make(LNord)
module LNset = Set.Make(LNord)

let lname_ctr = ref (-1)

let reset_lname = lname_ctr := -1

let fresh_lname n = 
  incr lname_ctr;
  { lname = n; luid = !lname_ctr }

(** Global names **)
type gname = 
  | Gind of string * pinductive (* prefix, inductive name *)
  | Gconstruct of string * pconstructor (* prefix, constructor name *)
  | Gconstant of string * pconstant (* prefix, constant name *)
  | Gproj of string * constant (* prefix, constant name *)
  | Gcase of label option * int
  | Gpred of label option * int
  | Gfixtype of label option * int
  | Gnorm of label option * int
  | Gnormtbl of label option * int
  | Ginternal of string
  | Grel of int
  | Gnamed of identifier

let eq_gname gn1 gn2 =
  match gn1, gn2 with
  | Gind (s1, ind1), Gind (s2, ind2) ->
     String.equal s1 s2 && Univ.eq_puniverses eq_ind ind1 ind2
  | Gconstruct (s1, c1), Gconstruct (s2, c2) ->
      String.equal s1 s2 && Univ.eq_puniverses eq_constructor c1 c2
  | Gconstant (s1, c1), Gconstant (s2, c2) ->
      String.equal s1 s2 && Univ.eq_puniverses Constant.equal c1 c2
  | Gcase (None, i1), Gcase (None, i2) -> Int.equal i1 i2
  | Gcase (Some l1, i1), Gcase (Some l2, i2) -> Int.equal i1 i2 && Label.equal l1 l2
  | Gpred (None, i1), Gpred (None, i2) -> Int.equal i1 i2
  | Gpred (Some l1, i1), Gpred (Some l2, i2) -> Int.equal i1 i2 && Label.equal l1 l2
  | Gfixtype (None, i1), Gfixtype (None, i2) -> Int.equal i1 i2
  | Gfixtype (Some l1, i1), Gfixtype (Some l2, i2) ->
      Int.equal i1 i2 && Label.equal l1 l2
  | Gnorm (None, i1), Gnorm (None, i2) -> Int.equal i1 i2
  | Gnorm (Some l1, i1), Gnorm (Some l2, i2) -> Int.equal i1 i2 && Label.equal l1 l2
  | Gnormtbl (None, i1), Gnormtbl (None, i2) -> Int.equal i1 i2
  | Gnormtbl (Some l1, i1), Gnormtbl (Some l2, i2) ->
      Int.equal i1 i2 && Label.equal l1 l2
  | Ginternal s1, Ginternal s2 -> String.equal s1 s2
  | Grel i1, Grel i2 -> Int.equal i1 i2
  | Gnamed id1, Gnamed id2 -> Id.equal id1 id2
  | _ -> false

let dummy_gname =
  Grel 0

open Hashset.Combine

let gname_hash gn = match gn with
| Gind (s, (ind,u)) ->
   combinesmall 1 (combine3 (String.hash s) (ind_hash ind) (Univ.Instance.hash u))
| Gconstruct (s, (c,u)) ->
   combinesmall 2 (combine3 (String.hash s) (constructor_hash c) (Univ.Instance.hash u))
| Gconstant (s, (c,u)) ->
   combinesmall 3 (combine3 (String.hash s) (Constant.hash c) (Univ.Instance.hash u))
| Gcase (l, i) -> combinesmall 4 (combine (Option.hash Label.hash l) (Int.hash i))
| Gpred (l, i) -> combinesmall 5 (combine (Option.hash Label.hash l) (Int.hash i))
| Gfixtype (l, i) -> combinesmall 6 (combine (Option.hash Label.hash l) (Int.hash i))
| Gnorm (l, i) -> combinesmall 7 (combine (Option.hash Label.hash l) (Int.hash i))
| Gnormtbl (l, i) -> combinesmall 8 (combine (Option.hash Label.hash l) (Int.hash i))
| Ginternal s -> combinesmall 9 (String.hash s)
| Grel i -> combinesmall 10 (Int.hash i)
| Gnamed id -> combinesmall 11 (Id.hash id)
| Gproj (s, p) -> combinesmall 12 (combine (String.hash s) (Constant.hash p))

let case_ctr = ref (-1)

let reset_gcase () = case_ctr := -1

let fresh_gcase l =
  incr case_ctr;
  Gcase (l,!case_ctr)

let pred_ctr = ref (-1)

let reset_gpred () = pred_ctr := -1

let fresh_gpred l = 
  incr pred_ctr;
  Gpred (l,!pred_ctr)

let fixtype_ctr = ref (-1)

let reset_gfixtype () = fixtype_ctr := -1

let fresh_gfixtype l =
  incr fixtype_ctr;
  Gfixtype (l,!fixtype_ctr)

let norm_ctr = ref (-1)

let reset_norm () = norm_ctr := -1

let fresh_gnorm l =
  incr norm_ctr;
  Gnorm (l,!norm_ctr)

let normtbl_ctr = ref (-1)

let reset_normtbl () = normtbl_ctr := -1

let fresh_gnormtbl l =
  incr normtbl_ctr;
  Gnormtbl (l,!normtbl_ctr)

(** Symbols (pre-computed values) **)

type symbol =
  | SymbValue of Nativevalues.t
  | SymbSort of sorts
  | SymbName of name
  | SymbConst of constant
  | SymbMatch of annot_sw
  | SymbInd of inductive
  | SymbMeta of metavariable
  | SymbEvar of existential
  | SymbLevel of Univ.Level.t

let dummy_symb = SymbValue (dummy_value ())

let eq_symbol sy1 sy2 =
  match sy1, sy2 with
  | SymbValue v1, SymbValue v2 -> Pervasives.(=) v1 v2 (** FIXME: how is this even valid? *)
  | SymbSort s1, SymbSort s2 -> Sorts.equal s1 s2
  | SymbName n1, SymbName n2 -> Name.equal n1 n2
  | SymbConst kn1, SymbConst kn2 -> Constant.equal kn1 kn2
  | SymbMatch sw1, SymbMatch sw2 -> eq_annot_sw sw1 sw2
  | SymbInd ind1, SymbInd ind2 -> eq_ind ind1 ind2
  | SymbMeta m1, SymbMeta m2 -> Int.equal m1 m2
  | SymbEvar (evk1,args1), SymbEvar (evk2,args2) ->
     Evar.equal evk1 evk2 && Array.for_all2 eq_constr args1 args2
  | SymbLevel l1, SymbLevel l2 -> Univ.Level.equal l1 l2
  | _, _ -> false

let hash_symbol symb =
  match symb with
  | SymbValue v -> combinesmall 1 (Hashtbl.hash v) (** FIXME *)
  | SymbSort s -> combinesmall 2 (Sorts.hash s)
  | SymbName name -> combinesmall 3 (Name.hash name)
  | SymbConst c -> combinesmall 4 (Constant.hash c)
  | SymbMatch sw -> combinesmall 5 (hash_annot_sw sw)
  | SymbInd ind -> combinesmall 6 (ind_hash ind)
  | SymbMeta m -> combinesmall 7 m
  | SymbEvar (evk,args) ->
     let evh = Evar.hash evk in
     let hl = Array.fold_left (fun h t -> combine h (Constr.hash t)) evh args in
     combinesmall 8 hl
  | SymbLevel l -> combinesmall 9 (Univ.Level.hash l)

module HashedTypeSymbol = struct
  type t = symbol
  let equal = eq_symbol
  let hash = hash_symbol
end

module HashtblSymbol = Hashtbl.Make(HashedTypeSymbol)

let symb_tbl = HashtblSymbol.create 211

let clear_symbols () = HashtblSymbol.clear symb_tbl

type symbols = symbol array

let empty_symbols = [||]

let get_value tbl i =
  match tbl.(i) with
    | SymbValue v -> v
    | _ -> anomaly (Pp.str "get_value failed")

let get_sort tbl i =
  match tbl.(i) with
    | SymbSort s -> s
    | _ -> anomaly (Pp.str "get_sort failed")

let get_name tbl i =
  match tbl.(i) with
    | SymbName id -> id
    | _ -> anomaly (Pp.str "get_name failed")

let get_const tbl i =
  match tbl.(i) with
    | SymbConst kn -> kn
    | _ -> anomaly (Pp.str "get_const failed")

let get_match tbl i =
  match tbl.(i) with
    | SymbMatch case_info -> case_info
    | _ -> anomaly (Pp.str "get_match failed")

let get_ind tbl i =
  match tbl.(i) with
    | SymbInd ind -> ind
    | _ -> anomaly (Pp.str "get_ind failed")

let get_meta tbl i =
  match tbl.(i) with
    | SymbMeta m -> m
    | _ -> anomaly (Pp.str "get_meta failed")

let get_evar tbl i =
  match tbl.(i) with
    | SymbEvar ev -> ev
    | _ -> anomaly (Pp.str "get_evar failed")

let get_level tbl i =
  match tbl.(i) with
    | SymbLevel u -> u
    | _ -> anomaly (Pp.str "get_level failed")

let push_symbol x =
  try HashtblSymbol.find symb_tbl x
  with Not_found ->
    let i = HashtblSymbol.length symb_tbl in
    HashtblSymbol.add symb_tbl x i; i

let symbols_tbl_name = Ginternal "symbols_tbl"

let get_symbols () =
  let tbl = Array.make (HashtblSymbol.length symb_tbl) dummy_symb in
  HashtblSymbol.iter (fun x i -> tbl.(i) <- x) symb_tbl; tbl

(** Lambda to Mllambda **)

type primitive =
  | Mk_prod
  | Mk_sort
  | Mk_ind
  | Mk_const
  | Mk_sw
  | Mk_fix of rec_pos * int 
  | Mk_cofix of int
  | Mk_rel of int
  | Mk_var of identifier
  | Mk_proj
  | Is_accu
  | Is_int
  | Cast_accu
  | Upd_cofix
  | Force_cofix
  | Mk_uint
  | Mk_int
  | Mk_bool
  | Val_to_int
  | Mk_I31_accu
  | Decomp_uint
  | Mk_meta
  | Mk_evar
  | MLand
  | MLle
  | MLlt
  | MLinteq
  | MLlsl
  | MLlsr
  | MLland
  | MLlor
  | MLlxor
  | MLadd
  | MLsub
  | MLmul
  | MLmagic
  | MLarrayget
  | Mk_empty_instance
  | Coq_primitive of Primitives.t * (prefix * constant) option

let eq_primitive p1 p2 =
  match p1, p2 with
  | Mk_prod, Mk_prod -> true
  | Mk_sort, Mk_sort -> true
  | Mk_ind, Mk_ind -> true
  | Mk_const, Mk_const -> true
  | Mk_sw, Mk_sw -> true
  | Mk_fix (rp1, i1), Mk_fix (rp2, i2) -> Int.equal i1 i2 && eq_rec_pos rp1 rp2
  | Mk_cofix i1, Mk_cofix i2 -> Int.equal i1 i2
  | Mk_rel i1, Mk_rel i2 -> Int.equal i1 i2
  | Mk_var id1, Mk_var id2 -> Id.equal id1 id2
  | Is_accu, Is_accu -> true
  | Cast_accu, Cast_accu -> true
  | Upd_cofix, Upd_cofix -> true
  | Force_cofix, Force_cofix -> true
  | Mk_meta, Mk_meta -> true
  | Mk_evar, Mk_evar -> true
  | Mk_proj, Mk_proj -> true
  | MLarrayget, MLarrayget -> true

  | _ -> false

let primitive_hash = function
  | Mk_prod -> 1
  | Mk_sort -> 2
  | Mk_ind -> 3
  | Mk_const -> 4
  | Mk_sw -> 5
  | Mk_fix (r, i) ->
     let h = Array.fold_left (fun h i -> combine h (Int.hash i)) 0 r in
     combinesmall 6 (combine h (Int.hash i))
  | Mk_cofix i ->
     combinesmall 7 (Int.hash i)
  | Mk_rel i ->
     combinesmall 8 (Int.hash i)
  | Mk_var id ->
     combinesmall 9 (Id.hash id)
  | Is_accu -> 10
  | Is_int -> 11
  | Cast_accu -> 12
  | Upd_cofix -> 13
  | Force_cofix -> 14
  | Mk_uint -> 15
  | Mk_int -> 16
  | Mk_bool -> 17
  | Val_to_int -> 18
  | Mk_I31_accu -> 19
  | Decomp_uint -> 20
  | Mk_meta -> 21
  | Mk_evar -> 22
  | MLand -> 23
  | MLle -> 24
  | MLlt -> 25
  | MLinteq -> 26
  | MLlsl -> 27
  | MLlsr -> 28
  | MLland -> 29
  | MLlor -> 30
  | MLlxor -> 31
  | MLadd -> 32
  | MLsub -> 33
  | MLmul -> 34
  | MLmagic -> 35
  | Coq_primitive (prim, None) -> combinesmall 36 (Primitives.hash prim)
  | Coq_primitive (prim, Some (prefix,kn)) ->
     combinesmall 37 (combine3 (String.hash prefix) (Constant.hash kn) (Primitives.hash prim))
  | Mk_proj -> 38
  | MLarrayget -> 39
  | Mk_empty_instance -> 40

type mllambda =
  | MLlocal        of lname 
  | MLglobal       of gname 
  | MLprimitive    of primitive
  | MLlam          of lname array * mllambda 
  | MLletrec       of (lname * lname array * mllambda) array * mllambda
  | MLlet          of lname * mllambda * mllambda
  | MLapp          of mllambda * mllambda array
  | MLif           of mllambda * mllambda * mllambda
  | MLmatch        of annot_sw * mllambda * mllambda * mllam_branches
                              (* argument, prefix, accu branch, branches *)
  | MLconstruct    of string * constructor * mllambda array
                   (* prefix, constructor name, arguments *)
  | MLint          of int
  | MLuint         of Uint31.t
  | MLsetref       of string * mllambda
  | MLsequence     of mllambda * mllambda
  | MLarray        of mllambda array

and mllam_branches = ((constructor * lname option array) list * mllambda) array

let push_lnames n env lns =
  snd (Array.fold_left (fun (i,r) x -> (i+1, LNmap.add x i r)) (n,env) lns)

let opush_lnames n env lns =
  let oadd x i r = match x with Some ln -> LNmap.add ln i r | None -> r in
  snd (Array.fold_left (fun (i,r) x -> (i+1, oadd x i r)) (n,env) lns)

(* Alpha-equivalence on mllambda *)
(* eq_mllambda gn1 gn2 n env1 env2 t1 t2 tests if t1 = t2 modulo gn1 = gn2 *)
let rec eq_mllambda gn1 gn2 n env1 env2 t1 t2 =
  match t1, t2 with
  | MLlocal ln1, MLlocal ln2 ->
     (try
      Int.equal (LNmap.find ln1 env1) (LNmap.find ln2 env2)
     with Not_found ->
      eq_lname ln1 ln2)
  | MLglobal gn1', MLglobal gn2' ->
      eq_gname gn1' gn2' || (eq_gname gn1 gn1' && eq_gname gn2 gn2')
      || (eq_gname gn1 gn2' && eq_gname gn2 gn1')
  | MLprimitive prim1, MLprimitive prim2 -> eq_primitive prim1 prim2
  | MLlam (lns1, ml1), MLlam (lns2, ml2) ->
      Int.equal (Array.length lns1) (Array.length lns2) &&
      let env1 = push_lnames n env1 lns1 in
      let env2 = push_lnames n env2 lns2 in
      eq_mllambda gn1 gn2 (n+Array.length lns1) env1 env2 ml1 ml2
  | MLletrec (defs1, body1), MLletrec (defs2, body2) ->
      Int.equal (Array.length defs1) (Array.length defs2) &&
      let lns1 = Array.map (fun (x,_,_) -> x) defs1 in
      let lns2 = Array.map (fun (x,_,_) -> x) defs2 in
      let env1 = push_lnames n env1 lns1 in
      let env2 = push_lnames n env2 lns2 in
      let n = n + Array.length defs1 in
      eq_letrec gn1 gn2 n env1 env2 defs1 defs2 &&
      eq_mllambda gn1 gn2 n env1 env2 body1 body2
  | MLlet (ln1, def1, body1), MLlet (ln2, def2, body2) ->
      eq_mllambda gn1 gn2 n env1 env2 def1 def2 &&
      let env1 = LNmap.add ln1 n env1 in
      let env2 = LNmap.add ln2 n env2 in
      eq_mllambda gn1 gn2 (n+1) env1 env2 body1 body2
  | MLapp (ml1, args1), MLapp (ml2, args2) ->
      eq_mllambda gn1 gn2 n env1 env2 ml1 ml2 &&
      Array.equal (eq_mllambda gn1 gn2 n env1 env2) args1 args2
  | MLif (cond1,br1,br'1), MLif (cond2,br2,br'2) ->
      eq_mllambda gn1 gn2 n env1 env2 cond1 cond2 &&
      eq_mllambda gn1 gn2 n env1 env2 br1 br2 &&
      eq_mllambda gn1 gn2 n env1 env2 br'1 br'2
  | MLmatch (annot1, c1, accu1, br1), MLmatch (annot2, c2, accu2, br2) ->
      eq_annot_sw annot1 annot2 &&
      eq_mllambda gn1 gn2 n env1 env2 c1 c2 &&
      eq_mllambda gn1 gn2 n env1 env2 accu1 accu2 &&
      eq_mllam_branches gn1 gn2 n env1 env2 br1 br2
  | MLconstruct (pf1, cs1, args1), MLconstruct (pf2, cs2, args2) ->
      String.equal pf1 pf2 &&
      eq_constructor cs1 cs2 &&
      Array.equal (eq_mllambda gn1 gn2 n env1 env2) args1 args2
  | MLint i1, MLint i2 ->
      Int.equal i1 i2
  | MLuint i1, MLuint i2 ->
      Uint31.equal i1 i2
  | MLsetref (id1, ml1), MLsetref (id2, ml2) ->
      String.equal id1 id2 &&
      eq_mllambda gn1 gn2 n env1 env2 ml1 ml2
  | MLsequence (ml1, ml'1), MLsequence (ml2, ml'2) ->
      eq_mllambda gn1 gn2 n env1 env2 ml1 ml2 &&
      eq_mllambda gn1 gn2 n env1 env2 ml'1 ml'2
  | MLarray arr1, MLarray arr2 ->
      Array.equal (eq_mllambda gn1 gn2 n env1 env2) arr1 arr2

  | _, _ -> false

and eq_letrec gn1 gn2 n env1 env2 defs1 defs2 =
  let eq_def (_,args1,ml1) (_,args2,ml2) =
    Int.equal (Array.length args1) (Array.length args2) &&
    let env1 = push_lnames n env1 args1 in
    let env2 = push_lnames n env2 args2 in
    eq_mllambda gn1 gn2 (n + Array.length args1) env1 env2 ml1 ml2
  in
  Array.equal eq_def defs1 defs2

(* we require here that patterns have the same order, which may be too strong *)
and eq_mllam_branches gn1 gn2 n env1 env2 br1 br2 =
  let eq_cargs (cs1, args1) (cs2, args2) body1 body2 =
    Int.equal (Array.length args1) (Array.length args2) &&
    eq_constructor cs1 cs2 &&
    let env1 = opush_lnames n env1 args1 in
    let env2 = opush_lnames n env2 args2 in
    eq_mllambda gn1 gn2 (n + Array.length args1) env1 env2 body1 body2
  in
  let eq_branch (ptl1,body1) (ptl2,body2) =
   List.equal (fun pt1 pt2 -> eq_cargs pt1 pt2 body1 body2) ptl1 ptl2
  in
  Array.equal eq_branch br1 br2

(* hash_mllambda gn n env t computes the hash for t ignoring occurrences of gn *)
let rec hash_mllambda gn n env t =
  match t with
  | MLlocal ln -> combinesmall 1 (LNmap.find ln env)
  | MLglobal gn' -> combinesmall 2 (if eq_gname gn gn' then 0 else gname_hash gn')
  | MLprimitive prim -> combinesmall 3 (primitive_hash prim)
  | MLlam (lns, ml) ->
      let env = push_lnames n env lns in
      combinesmall 4 (combine (Array.length lns) (hash_mllambda gn (n+1) env ml))
  | MLletrec (defs, body) ->
      let lns = Array.map (fun (x,_,_) -> x) defs in
      let env = push_lnames n env lns in
      let n = n + Array.length defs in
      let h = combine (hash_mllambda gn n env body) (Array.length defs) in
      combinesmall 5 (hash_mllambda_letrec gn n env h defs)
  | MLlet (ln, def, body) ->
      let hdef = hash_mllambda gn n env def in
      let env = LNmap.add ln n env in
      combinesmall 6 (combine hdef (hash_mllambda gn (n+1) env body))
  | MLapp (ml, args) ->
      let h = hash_mllambda gn n env ml in
      combinesmall 7 (hash_mllambda_array gn n env h args)
  | MLif (cond,br,br') ->
      let hcond = hash_mllambda gn n env cond in
      let hbr = hash_mllambda gn n env br in
      let hbr' = hash_mllambda gn n env br' in
      combinesmall 8 (combine3 hcond hbr hbr')
  | MLmatch (annot, c, accu, br) ->
      let hannot = hash_annot_sw annot in
      let hc = hash_mllambda gn n env c in
      let haccu = hash_mllambda gn n env accu in
      combinesmall 9 (hash_mllam_branches gn n env (combine3 hannot hc haccu) br)
  | MLconstruct (pf, cs, args) ->
      let hpf = String.hash pf in
      let hcs = constructor_hash cs in
      combinesmall 10 (hash_mllambda_array gn n env (combine hpf hcs) args)
  | MLint i ->
      combinesmall 11 i
  | MLuint i ->
      combinesmall 12 (Uint31.to_int i)
  | MLsetref (id, ml) ->
      let hid = String.hash id in
      let hml = hash_mllambda gn n env ml in
      combinesmall 13 (combine hid hml)
  | MLsequence (ml, ml') ->
      let hml = hash_mllambda gn n env ml in
      let hml' = hash_mllambda gn n env ml' in
      combinesmall 14 (combine hml hml')
  | MLarray arr ->
      combinesmall 15 (hash_mllambda_array gn n env 1 arr)

and hash_mllambda_letrec gn n env init defs =
  let hash_def (_,args,ml) =
    let env = push_lnames n env args in
    let nargs = Array.length args in
    combine nargs (hash_mllambda gn (n + nargs) env ml)
  in
  Array.fold_left (fun acc t -> combine (hash_def t) acc) init defs

and hash_mllambda_array gn n env init arr =
  Array.fold_left (fun acc t -> combine (hash_mllambda gn n env t) acc) init arr

and hash_mllam_branches gn n env init br =
  let hash_cargs (cs, args) body =
    let nargs = Array.length args in
    let hcs = constructor_hash cs in
    let env = opush_lnames n env args in
    let hbody = hash_mllambda gn (n + nargs) env body in
    combine3 nargs hcs hbody
  in
  let hash_branch acc (ptl,body) =
    List.fold_left (fun acc t -> combine (hash_cargs t body) acc) acc ptl
  in
  Array.fold_left hash_branch init br

let fv_lam l =
  let rec aux l bind fv =
    match l with
    | MLlocal l ->
	if LNset.mem l bind then fv else LNset.add l fv
    | MLglobal _ | MLprimitive _  | MLint _ | MLuint _ -> fv
    | MLlam (ln,body) ->
	let bind = Array.fold_right LNset.add ln bind in
	aux body bind fv
    | MLletrec(bodies,def) ->
	let bind = 
	  Array.fold_right (fun (id,_,_) b -> LNset.add id b) bodies bind in
	let fv_body (_,ln,body) fv =
	  let bind = Array.fold_right LNset.add ln bind in
	  aux body bind fv in
	Array.fold_right fv_body bodies (aux def bind fv)
    | MLlet(l,def,body) ->
	aux body (LNset.add l bind) (aux def bind fv)
    | MLapp(f,args) ->
	let fv_arg arg fv = aux arg bind fv in
	Array.fold_right fv_arg args (aux f bind fv)
    | MLif(t,b1,b2) ->
	aux t bind (aux b1 bind (aux b2 bind fv))
    | MLmatch(_,a,p,bs) ->
      let fv = aux a bind (aux p bind fv) in
      let fv_bs (cargs, body) fv =
	let bind = 
	  List.fold_right (fun (_,args) bind ->
	    Array.fold_right 
	      (fun o bind -> match o with 
	      | Some l -> LNset.add l bind 
	      | _ -> bind) args bind) 
	    cargs bind in
	aux body bind fv in
      Array.fold_right fv_bs bs fv
          (* argument, accu branch, branches *)
    | MLconstruct (_,_,p) ->
	Array.fold_right (fun a fv -> aux a bind fv) p fv
    | MLsetref(_,l) -> aux l bind fv
    | MLsequence(l1,l2) -> aux l1 bind (aux l2 bind fv)
    | MLarray arr -> Array.fold_right (fun a fv -> aux a bind fv) arr fv
  in
  aux l LNset.empty LNset.empty


let mkMLlam params body =
  if Array.is_empty params then body 
  else
    match body with
    | MLlam (params', body) -> MLlam(Array.append params params', body)
    | _ -> MLlam(params,body)

let mkMLapp f args =
  if Array.is_empty args then f
  else
    match f with
    | MLapp(f,args') -> MLapp(f,Array.append args' args)
    | _ -> MLapp(f,args)

let empty_params = [||]

let decompose_MLlam c =
  match c with
  | MLlam(ids,c) -> ids,c
  | _ -> empty_params,c

(*s Global declaration *)
type global =
(*  | Gtblname of gname * identifier array *)
  | Gtblnorm of gname * lname array * mllambda array 
  | Gtblfixtype of gname * lname array * mllambda array
  | Glet of gname * mllambda
  | Gletcase of 
      gname * lname array * annot_sw * mllambda * mllambda * mllam_branches
  | Gopen of string
  | Gtype of inductive * int array
    (* ind name, arities of constructors *)
  | Gcomment of string

(* Alpha-equivalence on globals *)
let eq_global g1 g2 =
  match g1, g2 with
  | Gtblnorm (gn1,lns1,mls1), Gtblnorm (gn2,lns2,mls2)
  | Gtblfixtype (gn1,lns1,mls1), Gtblfixtype (gn2,lns2,mls2) ->
      Int.equal (Array.length lns1) (Array.length lns2) &&
      Int.equal (Array.length mls1) (Array.length mls2) &&
      let env1 = push_lnames 0 LNmap.empty lns1 in
      let env2 = push_lnames 0 LNmap.empty lns2 in
      Array.for_all2 (eq_mllambda gn1 gn2 (Array.length lns1) env1 env2) mls1 mls2
  | Glet (gn1, def1), Glet (gn2, def2) ->
      eq_mllambda gn1 gn2 0 LNmap.empty LNmap.empty def1 def2
  | Gletcase (gn1,lns1,annot1,c1,accu1,br1),
      Gletcase (gn2,lns2,annot2,c2,accu2,br2) ->
      Int.equal (Array.length lns1) (Array.length lns2) &&
      let env1 = push_lnames 0 LNmap.empty lns1 in
      let env2 = push_lnames 0 LNmap.empty lns2 in
      let t1 = MLmatch (annot1,c1,accu1,br1) in
      let t2 = MLmatch (annot2,c2,accu2,br2) in
      eq_mllambda gn1 gn2 (Array.length lns1) env1 env2 t1 t2
  | Gopen s1, Gopen s2 -> String.equal s1 s2
  | Gtype (ind1, arr1), Gtype (ind2, arr2) ->
      eq_ind ind1 ind2 && Array.equal Int.equal arr1 arr2
  | Gcomment s1, Gcomment s2 -> String.equal s1 s2
  | _, _ -> false

let hash_global g =
  match g with
  | Gtblnorm (gn,lns,mls) ->
      let nlns = Array.length lns in
      let nmls = Array.length mls in
      let env = push_lnames 0 LNmap.empty lns in
      let hmls = hash_mllambda_array gn nlns env (combine nlns nmls) mls in
      combinesmall 1 hmls
  | Gtblfixtype (gn,lns,mls) ->
      let nlns = Array.length lns in
      let nmls = Array.length mls in
      let env = push_lnames 0 LNmap.empty lns in
      let hmls = hash_mllambda_array gn nlns env (combine nlns nmls) mls in
      combinesmall 2 hmls
  | Glet (gn, def) ->
      combinesmall 3 (hash_mllambda gn 0 LNmap.empty def)
  | Gletcase (gn,lns,annot,c,accu,br) ->
      let nlns = Array.length lns in
      let env = push_lnames 0 LNmap.empty lns in
      let t = MLmatch (annot,c,accu,br) in
      combinesmall 4 (combine nlns (hash_mllambda gn nlns env t))
  | Gopen s -> combinesmall 5 (String.hash s)
  | Gtype (ind, arr) ->
      combinesmall 6 (combine (ind_hash ind) (Array.fold_left combine 0 arr))
  | Gcomment s -> combinesmall 7 (String.hash s)
  
let global_stack = ref ([] : global list)

module HashedTypeGlobal = struct
  type t = global
  let equal = eq_global
  let hash = hash_global
end

module HashtblGlobal = Hashtbl.Make(HashedTypeGlobal)

let global_tbl = HashtblGlobal.create 19991

let clear_global_tbl () = HashtblGlobal.clear global_tbl

let push_global gn t =
  try HashtblGlobal.find global_tbl t
  with Not_found ->
    (global_stack := t :: !global_stack;
    HashtblGlobal.add global_tbl t gn; gn)

let push_global_let gn body =
  push_global gn (Glet (gn,body))

let push_global_fixtype gn params body =
  push_global gn (Gtblfixtype (gn,params,body))

let push_global_norm gn params body =
  push_global gn (Gtblnorm (gn, params, body))

let push_global_case gn params annot a accu bs =
  push_global gn (Gletcase (gn, params, annot, a, accu, bs))

(* Compares [t1] and [t2] up to alpha-equivalence. [t1] and [t2] may contain
   free variables. *)
let eq_mllambda t1 t2 =
  eq_mllambda dummy_gname dummy_gname 0 LNmap.empty LNmap.empty t1 t2

(*s Compilation environment *)

type env =
    { env_rel : mllambda list; (* (MLlocal lname) list *)
      env_bound : int; (* length of env_rel *)
      (* free variables *)
      env_urel : (int * mllambda) list ref; (* list of unbound rel *)
      env_named : (identifier * mllambda) list ref;
      env_univ : lname option}

let empty_env univ () =
  { env_rel = [];
    env_bound = 0;
    env_urel = ref [];
    env_named = ref [];
    env_univ = univ
  }

let push_rel env id = 
  let local = fresh_lname id in
  local, { env with 
	   env_rel = MLlocal local :: env.env_rel;
	   env_bound = env.env_bound + 1
	 }

let push_rels env ids =
  let lnames, env_rel = 
    Array.fold_left (fun (names,env_rel) id ->
      let local = fresh_lname id in
      (local::names, MLlocal local::env_rel)) ([],env.env_rel) ids in
  Array.of_list (List.rev lnames), { env with 
			  env_rel = env_rel;
			  env_bound = env.env_bound + Array.length ids
			}

let get_rel env id i =
  if i <= env.env_bound then
    List.nth env.env_rel (i-1)
  else 
    let i = i - env.env_bound in
    try Int.List.assoc i !(env.env_urel)
    with Not_found ->
      let local = MLlocal (fresh_lname id) in
      env.env_urel := (i,local) :: !(env.env_urel);
      local

let get_var env id =
  try Id.List.assoc id !(env.env_named)
  with Not_found ->
    let local = MLlocal (fresh_lname (Name id)) in
    env.env_named := (id, local)::!(env.env_named);
    local

let fresh_univ () =
  fresh_lname (Name (Id.of_string "univ"))

(*s Traduction of lambda to mllambda *)

let get_prod_name codom = 
  match codom with
  | MLlam(ids,_) -> ids.(0).lname
  | _ -> assert false

let get_lname (_,l) = 
  match l with
  | MLlocal id -> id
  | _ -> invalid_arg "Nativecode.get_lname"

(* Collects free variables from env in an array of local names *)
let fv_params env = 
  let fvn, fvr = !(env.env_named), !(env.env_urel) in 
  let size = List.length fvn + List.length fvr in
  let start,params = match env.env_univ with
    | None -> 0, Array.make size dummy_lname
    | Some u -> 1, let t = Array.make (size + 1) dummy_lname in t.(0) <- u; t
  in
  if Array.is_empty params then empty_params
  else begin
    let fvn = ref fvn in
    let i = ref start in
    while not (List.is_empty !fvn) do
      params.(!i) <- get_lname (List.hd !fvn);
      fvn := List.tl !fvn;
      incr i
    done;
    let fvr = ref fvr in
    while not (List.is_empty !fvr) do
      params.(!i) <- get_lname (List.hd !fvr);
      fvr := List.tl !fvr;
      incr i
    done;
    params
  end

let generalize_fv env body = 
  mkMLlam (fv_params env) body

let empty_args = [||]

let fv_args env fvn fvr =
  let size = List.length fvn + List.length fvr in
  let start,args = match env.env_univ with
    | None -> 0, Array.make size (MLint 0)
    | Some u -> 1, let t = Array.make (size + 1) (MLint 0) in t.(0) <- MLlocal u; t
  in
  if Array.is_empty args then empty_args
  else 
    begin
      let fvn = ref fvn in
      let i = ref start in
      while not (List.is_empty !fvn) do
	args.(!i) <- get_var env (fst (List.hd !fvn));
	fvn := List.tl !fvn;
	incr i
      done;
      let fvr = ref fvr in
      while not (List.is_empty !fvr) do
	let (k,_ as kml) = List.hd !fvr in
	let n = get_lname kml in 
	args.(!i) <- get_rel env n.lname k;
	fvr := List.tl !fvr;
	incr i
      done;
      args
    end

let get_value_code i =
  MLapp (MLglobal (Ginternal "get_value"),
    [|MLglobal symbols_tbl_name; MLint i|])

let get_sort_code i =
  MLapp (MLglobal (Ginternal "get_sort"),
    [|MLglobal symbols_tbl_name; MLint i|])

let get_name_code i =
  MLapp (MLglobal (Ginternal "get_name"),
    [|MLglobal symbols_tbl_name; MLint i|])

let get_const_code i =
  MLapp (MLglobal (Ginternal "get_const"),
    [|MLglobal symbols_tbl_name; MLint i|])

let get_match_code i =
  MLapp (MLglobal (Ginternal "get_match"),
    [|MLglobal symbols_tbl_name; MLint i|])

let get_ind_code i =
  MLapp (MLglobal (Ginternal "get_ind"),
    [|MLglobal symbols_tbl_name; MLint i|])

let get_meta_code i =
  MLapp (MLglobal (Ginternal "get_meta"),
    [|MLglobal symbols_tbl_name; MLint i|])

let get_evar_code i =
  MLapp (MLglobal (Ginternal "get_evar"),
    [|MLglobal symbols_tbl_name; MLint i|])

let get_level_code i =
  MLapp (MLglobal (Ginternal "get_level"),
    [|MLglobal symbols_tbl_name; MLint i|])

type rlist =
  | Rnil 
  | Rcons of (constructor * lname option array) list ref * LNset.t * mllambda * rlist' 
and rlist' = rlist ref

let rm_params fv params = 
  Array.map (fun l -> if LNset.mem l fv then Some l else None) params 

let rec insert cargs body rl =
 match !rl with
 | Rnil ->
     let fv = fv_lam body in
     let (c,params) = cargs in
     let params = rm_params fv params in
     rl:= Rcons(ref [(c,params)], fv, body, ref Rnil)
 | Rcons(l,fv,body',rl) ->
     if eq_mllambda body body' then
       let (c,params) = cargs in
       let params = rm_params fv params in
       l := (c,params)::!l
     else insert cargs body rl

let rec to_list rl =
  match !rl with
  | Rnil -> []
  | Rcons(l,_,body,tl) -> (!l,body)::to_list tl

let merge_branches t =
  let newt = ref Rnil in
  Array.iter (fun (c,args,body) -> insert (c,args) body newt) t;
  Array.of_list (to_list newt)


type prim_aux = 
  | PAprim of string * constant * Primitives.t * prim_aux array
  | PAml of mllambda

let add_check cond args =
  let aux cond a = 
    match a with
    | PAml(MLint _) -> cond
    | PAml ml ->
       (* FIXME: use explicit equality function *)
       if List.mem ml cond then cond else ml::cond 
    | _ -> cond
  in
  Array.fold_left aux cond args
  
let extract_prim ml_of l =
  let decl = ref [] in
  let cond = ref [] in
  let rec aux l = 
    match l with
    | Lprim(prefix,kn,p,args) ->
	let args = Array.map aux args in
	cond := add_check !cond args;
	PAprim(prefix,kn,p,args)
    | Lrel _ | Lvar _ | Luint _ | Lval _ | Lconst _ -> PAml (ml_of l)
    | _ -> 
	let x = fresh_lname Anonymous in
	decl := (x,ml_of l)::!decl;
	PAml (MLlocal x) in
  let res = aux l in
  (!decl, !cond, res)

let app_prim p args = MLapp(MLprimitive p, args)

let to_int v =
  match v with
  | MLapp(MLprimitive Mk_uint, t) ->
     begin match t.(0) with
     | MLuint i -> MLint (Uint31.to_int i)
     | _ -> MLapp(MLprimitive Val_to_int, [|v|])
     end
  | MLapp(MLprimitive Mk_int, t) -> t.(0)
  | _ -> MLapp(MLprimitive Val_to_int, [|v|]) 

let of_int v = 
  match v with
  | MLapp(MLprimitive Val_to_int, t) -> t.(0)
  | _ -> MLapp(MLprimitive Mk_int,[|v|]) 

let compile_prim decl cond paux =
(*
  let args_to_int args = 
    for i = 0 to Array.length args - 1 do
      args.(i) <- to_int args.(i)
    done;
    args in
 *)
  let rec opt_prim_aux paux =
    match paux with
    | PAprim(prefix, kn, op, args) ->
	let args = Array.map opt_prim_aux args in
	app_prim (Coq_primitive(op,None)) args
(*
    TODO: check if this inlining was useful
	begin match op with
        | Int31lt -> 
           if Sys.word_size = 64 then
             app_prim Mk_bool [|(app_prim MLlt (args_to_int args))|]
           else app_prim (Coq_primitive (Primitives.Int31lt,None)) args
        | Int31le ->
           if Sys.word_size = 64 then
             app_prim Mk_bool [|(app_prim MLle (args_to_int args))|]
           else app_prim (Coq_primitive (Primitives.Int31le, None)) args
	| Int31lsl  -> of_int (mk_lsl (args_to_int args))
	| Int31lsr  -> of_int (mk_lsr (args_to_int args))
	| Int31land -> of_int (mk_land (args_to_int args))
	| Int31lor  -> of_int (mk_lor (args_to_int args))
	| Int31lxor -> of_int (mk_lxor (args_to_int args))
	| Int31add  -> of_int (mk_add (args_to_int args))
	| Int31sub  -> of_int (mk_sub (args_to_int args))
	| Int31mul  -> of_int (mk_mul (args_to_int args))
	| _ -> app_prim (Coq_primitive(op,None)) args
	end *)
    | PAml ml -> ml 
  and naive_prim_aux paux = 
    match paux with
    | PAprim(prefix, kn, op, args) ->
        app_prim (Coq_primitive(op, Some (prefix, kn))) (Array.map naive_prim_aux args)
    | PAml ml -> ml in

  let compile_cond cond paux = 
    match cond with
    | [] -> opt_prim_aux paux 
    | [c1] ->
        MLif(app_prim Is_int [|c1|], opt_prim_aux paux, naive_prim_aux paux) 
    | c1::cond ->
	let cond = 
	  List.fold_left 
	    (fun ml c -> app_prim MLland [| ml; to_int c|])
            (app_prim MLland [|to_int c1; MLint 0 |]) cond in
        let cond = app_prim MLmagic [|cond|] in
	MLif(cond, naive_prim_aux paux, opt_prim_aux paux) in
  let add_decl decl body =
    List.fold_left (fun body (x,d) -> MLlet(x,d,body)) body decl in
  add_decl decl (compile_cond cond paux)

let ml_of_instance instance u =
  let ml_of_level l =
    match Univ.Level.var_index l with
    | Some i ->
       let univ = MLapp(MLprimitive MLmagic, [|MLlocal (Option.get instance)|]) in
       mkMLapp (MLprimitive MLarrayget) [|univ; MLint i|]
    | None -> let i = push_symbol (SymbLevel l) in get_level_code i
  in
  let u = Univ.Instance.to_array u in
  if Array.is_empty u then [||]
  else let u = Array.map ml_of_level u in
       [|MLapp (MLprimitive MLmagic, [|MLarray u|])|]

 let rec ml_of_lam env l t =
  match t with
  | Lrel(id ,i) -> get_rel env id i
  | Lvar id -> get_var env id
  | Lmeta(mv,ty) ->
     let tyn = fresh_lname Anonymous in
     let i = push_symbol (SymbMeta mv) in
     MLapp(MLprimitive Mk_meta, [|get_meta_code i; MLlocal tyn|])
  | Levar(ev,ty) ->
     let tyn = fresh_lname Anonymous in
     let i = push_symbol (SymbEvar ev) in
     MLlet(tyn, ml_of_lam env l ty,
       MLapp(MLprimitive Mk_evar, [|get_evar_code i;MLlocal tyn|]))
  | Lprod(dom,codom) ->
      let dom = ml_of_lam env l dom in
      let codom = ml_of_lam env l codom in
      let n = get_prod_name codom in
      let i = push_symbol (SymbName n) in
      MLapp(MLprimitive Mk_prod, [|get_name_code i;dom;codom|])
  | Llam(ids,body) ->
    let lnames,env = push_rels env ids in
    MLlam(lnames, ml_of_lam env l body)
  | Llet(id,def,body) ->
      let def = ml_of_lam env l def in
      let lname, env = push_rel env id in
      let body = ml_of_lam env l body in
      MLlet(lname,def,body)
  | Lapp(f,args) ->
      MLapp(ml_of_lam env l f, Array.map (ml_of_lam env l) args)
  | Lconst (prefix,c) ->
     let args = ml_of_instance env.env_univ (snd c) in
     mkMLapp (MLglobal(Gconstant (prefix,c))) args
  | Lproj (prefix,c) -> MLglobal(Gproj (prefix,c))
  | Lprim _ ->
      let decl,cond,paux = extract_prim (ml_of_lam env l) t in
      compile_prim decl cond paux
  | Lcase (annot,p,a,bs) ->
      (* let predicate_uid fv_pred = compilation of p 
         let rec case_uid fv a_uid = 
           match a_uid with
           | Accu _ => mk_sw (predicate_uid fv_pred) (case_uid fv) a_uid
           | Ci argsi => compilation of branches 
         compile case = case_uid fv (compilation of a) *)
      (* Compilation of the predicate *)
         (* Remark: if we do not want to compile the predicate we 
            should a least compute the fv, then store the lambda representation
            of the predicate (not the mllambda) *)
      let env_p = empty_env env.env_univ () in
      let pn = fresh_gpred l in
      let mlp = ml_of_lam env_p l p in
      let mlp = generalize_fv env_p mlp in
      let (pfvn,pfvr) = !(env_p.env_named), !(env_p.env_urel) in
      let pn = push_global_let pn mlp in
      (* Compilation of the case *)
      let env_c = empty_env env.env_univ () in
      let a_uid = fresh_lname Anonymous in
      let la_uid = MLlocal a_uid in
      (* compilation of branches *)
      let ml_br (c,params, body) = 
	let lnames, env_c = push_rels env_c params in
	(c, lnames, ml_of_lam env_c l body)
      in
      let bs = Array.map ml_br bs in
      let cn = fresh_gcase l in
      (* Compilation of accu branch *)
      let pred = MLapp(MLglobal pn, fv_args env_c pfvn pfvr) in  
      let (fvn, fvr) = !(env_c.env_named), !(env_c.env_urel) in
      let cn_fv = mkMLapp (MLglobal cn) (fv_args env_c fvn fvr) in
         (* remark : the call to fv_args does not add free variables in env_c *)
      let i = push_symbol (SymbMatch annot) in
      let accu =
	MLapp(MLprimitive Mk_sw,
	      [| get_match_code i; MLapp (MLprimitive Cast_accu, [|la_uid|]);
		 pred;
		 cn_fv |]) in
(*      let body = MLlam([|a_uid|], MLmatch(annot, la_uid, accu, bs)) in
      let case = generalize_fv env_c body in *)
      let cn = push_global_case cn (Array.append (fv_params env_c) [|a_uid|])
        annot la_uid accu (merge_branches bs)
      in
      (* Final result *)
      let arg = ml_of_lam env l a in
      let force =
	if annot.asw_finite then arg
	else MLapp(MLprimitive Force_cofix, [|arg|]) in
      mkMLapp (MLapp (MLglobal cn, fv_args env fvn fvr)) [|force|]
  | Lif(t,bt,bf) -> 
      MLif(ml_of_lam env l t, ml_of_lam env l bt, ml_of_lam env l bf)
  | Lfix ((rec_pos,start), (ids, tt, tb)) ->
      (* let type_f fvt = [| type fix |] 
         let norm_f1 fv f1 .. fn params1 = body1
	 ..
         let norm_fn fv f1 .. fn paramsn = bodyn
         let norm fv f1 .. fn = 
	    [|norm_f1 fv f1 .. fn; ..; norm_fn fv f1 .. fn|]
         compile fix = 
	   let rec f1 params1 = 
             if is_accu rec_pos.(1) then mk_fix (type_f fvt) (norm fv) params1
	     else norm_f1 fv f1 .. fn params1
           and .. and fn paramsn = 
	     if is_accu rec_pos.(n) then mk_fix (type_f fvt) (norm fv) paramsn
             else norm_fn fv f1 .. fv paramsn in
	   start
      *)
      (* Compilation of type *)
      let env_t = empty_env env.env_univ () in
      let ml_t = Array.map (ml_of_lam env_t l) tt in
      let params_t = fv_params env_t in
      let args_t = fv_args env !(env_t.env_named) !(env_t.env_urel) in
      let gft = fresh_gfixtype l in
      let gft = push_global_fixtype gft params_t ml_t in
      let mk_type = MLapp(MLglobal gft, args_t) in
      (* Compilation of norm_i *)
      let ndef = Array.length ids in
      let lf,env_n = push_rels (empty_env env.env_univ ()) ids in
      let t_params = Array.make ndef [||] in
      let t_norm_f = Array.make ndef (Gnorm (l,-1)) in
      let mk_let envi (id,def) t = MLlet (id,def,t) in
      let mk_lam_or_let (params,lets,env) (id,def) =
        let ln,env' = push_rel env id in
        match def with
        | None -> (ln::params,lets,env')
        | Some lam -> (params, (ln,ml_of_lam env l lam)::lets,env')
      in
      let ml_of_fix i body =
        let varsi, bodyi = decompose_Llam_Llet body in
        let paramsi,letsi,envi = 
          Array.fold_left mk_lam_or_let ([],[],env_n) varsi
        in
        let paramsi,letsi =
          Array.of_list (List.rev paramsi), Array.of_list (List.rev letsi)
        in
        t_norm_f.(i) <- fresh_gnorm l;
        let bodyi = ml_of_lam envi l bodyi in
        t_params.(i) <- paramsi;
        let bodyi = Array.fold_right (mk_let envi) letsi bodyi in
        mkMLlam paramsi bodyi
      in
      let tnorm = Array.mapi ml_of_fix tb in
      let fvn,fvr = !(env_n.env_named), !(env_n.env_urel) in
      let fv_params = fv_params env_n in
      let fv_args' = Array.map (fun id -> MLlocal id) fv_params in
      let norm_params = Array.append fv_params lf in
      let t_norm_f = Array.mapi (fun i body ->
	push_global_let (t_norm_f.(i)) (mkMLlam norm_params body)) tnorm in
      let norm = fresh_gnormtbl l in
      let norm = push_global_norm norm fv_params 
         (Array.map (fun g -> mkMLapp (MLglobal g) fv_args') t_norm_f) in
      (* Compilation of fix *)
      let fv_args = fv_args env fvn fvr in      
      let lf, env = push_rels env ids in
      let lf_args = Array.map (fun id -> MLlocal id) lf in
      let mk_norm = MLapp(MLglobal norm, fv_args) in
      let mkrec i lname = 
	let paramsi = t_params.(i) in
	let reci = MLlocal (paramsi.(rec_pos.(i))) in
	let pargsi = Array.map (fun id -> MLlocal id) paramsi in
	let body = 
	  MLif(MLapp(MLprimitive Is_accu,[|reci|]),
	       mkMLapp 
		 (MLapp(MLprimitive (Mk_fix(rec_pos,i)), 
			[|mk_type; mk_norm|]))
		 pargsi,
	       MLapp(MLglobal t_norm_f.(i), 
		     Array.concat [fv_args;lf_args;pargsi])) 
	in
	(lname, paramsi, body) in
      MLletrec(Array.mapi mkrec lf, lf_args.(start))
  | Lcofix (start, (ids, tt, tb)) -> 
      (* Compilation of type *)
      let env_t = empty_env env.env_univ () in
      let ml_t = Array.map (ml_of_lam env_t l) tt in
      let params_t = fv_params env_t in
      let args_t = fv_args env !(env_t.env_named) !(env_t.env_urel) in
      let gft = fresh_gfixtype l in
      let gft = push_global_fixtype gft params_t ml_t in
      let mk_type = MLapp(MLglobal gft, args_t) in
      (* Compilation of norm_i *) 
      let ndef = Array.length ids in
      let lf,env_n = push_rels (empty_env env.env_univ ()) ids in
      let t_params = Array.make ndef [||] in
      let t_norm_f = Array.make ndef (Gnorm (l,-1)) in
      let ml_of_fix i body =
        let idsi,bodyi = decompose_Llam body in
        let paramsi, envi = push_rels env_n idsi in
        t_norm_f.(i) <- fresh_gnorm l;
        let bodyi = ml_of_lam envi l bodyi in
        t_params.(i) <- paramsi;
        mkMLlam paramsi bodyi in
      let tnorm = Array.mapi ml_of_fix tb in
      let fvn,fvr = !(env_n.env_named), !(env_n.env_urel) in
      let fv_params = fv_params env_n in
      let fv_args' = Array.map (fun id -> MLlocal id) fv_params in
      let norm_params = Array.append fv_params lf in
      let t_norm_f = Array.mapi (fun i body ->
	push_global_let (t_norm_f.(i)) (mkMLlam norm_params body)) tnorm in
      let norm = fresh_gnormtbl l in
      let norm = push_global_norm norm fv_params
        (Array.map (fun g -> mkMLapp (MLglobal g) fv_args') t_norm_f) in
      (* Compilation of fix *)
      let fv_args = fv_args env fvn fvr in      
      let mk_norm = MLapp(MLglobal norm, fv_args) in
      let lnorm = fresh_lname Anonymous in
      let ltype = fresh_lname Anonymous in
      let lf, env = push_rels env ids in
      let lf_args = Array.map (fun id -> MLlocal id) lf in
      let upd i lname cont =
	let paramsi = t_params.(i) in
	let pargsi = Array.map (fun id -> MLlocal id) paramsi in
	let uniti = fresh_lname Anonymous in
	let body =
	  MLlam(Array.append paramsi [|uniti|],
		MLapp(MLglobal t_norm_f.(i),
		      Array.concat [fv_args;lf_args;pargsi])) in
	MLsequence(MLapp(MLprimitive Upd_cofix, [|lf_args.(i);body|]),
		   cont) in
      let upd = Array.fold_right_i upd lf lf_args.(start) in
      let mk_let i lname cont =
	MLlet(lname,
	      MLapp(MLprimitive(Mk_cofix i),[| MLlocal ltype; MLlocal lnorm|]),
	      cont) in
      let init = Array.fold_right_i mk_let lf upd in 
      MLlet(lnorm, mk_norm, MLlet(ltype, mk_type, init))
  (*    	    
      let mkrec i lname = 
	let paramsi = t_params.(i) in
	let pargsi = Array.map (fun id -> MLlocal id) paramsi in
	let uniti = fresh_lname Anonymous in
	let body = 
	  MLapp( MLprimitive(Mk_cofix i),
		 [|mk_type;mk_norm; 
		   MLlam([|uniti|],
			 MLapp(MLglobal t_norm_f.(i),
			       Array.concat [fv_args;lf_args;pargsi]))|]) in
	(lname, paramsi, body) in
      MLletrec(Array.mapi mkrec lf, lf_args.(start)) *)

  | Lmakeblock (prefix,(cn,u),_,args) ->
     let args = Array.map (ml_of_lam env l) args in
     MLconstruct(prefix,cn,args)
  | Lconstruct (prefix, (cn,u)) ->
     let uargs = ml_of_instance env.env_univ u in
      mkMLapp (MLglobal (Gconstruct (prefix, (cn,u)))) uargs
  | Luint v ->
     (match v with
     | UintVal i -> MLapp(MLprimitive Mk_uint, [|MLuint i|])
     | UintDigits (prefix,cn,ds) ->
	let c = MLglobal (Gconstruct (prefix, (cn, Univ.Instance.empty))) in
	let ds = Array.map (ml_of_lam env l) ds in
	let i31 = MLapp (MLprimitive Mk_I31_accu, [|c|]) in
	MLapp(i31, ds)
     | UintDecomp (prefix,cn,t) ->
	let c = MLglobal (Gconstruct (prefix, (cn, Univ.Instance.empty))) in
	let t = ml_of_lam env l t in
	MLapp (MLprimitive Decomp_uint, [|c;t|]))
  | Lval v ->
      let i = push_symbol (SymbValue v) in get_value_code i
  | Lsort s ->
    let i = push_symbol (SymbSort s) in
    let uarg = match env.env_univ with
      | None -> MLarray [||]
      | Some u -> MLlocal u
    in
    let uarg = MLapp(MLprimitive MLmagic, [|uarg|]) in
    MLapp(MLprimitive Mk_sort, [|get_sort_code i; uarg|])
  | Lind (prefix, pind) ->
     let uargs = ml_of_instance env.env_univ (snd pind) in
     mkMLapp (MLglobal (Gind (prefix, pind))) uargs
  | Llazy -> MLglobal (Ginternal "lazy")
  | Lforce -> MLglobal (Ginternal "Lazy.force")

let mllambda_of_lambda univ auxdefs l t =
  let env = empty_env univ () in
  global_stack := auxdefs;
  let ml = ml_of_lam env l t in
  let fv_rel = !(env.env_urel) in
  let fv_named = !(env.env_named) in
  (* build the free variables *)
  let get_lname (_,t) = 
   match t with
   | MLlocal x -> x
   | _ -> assert false in
  let params = 
    List.append (List.map get_lname fv_rel) (List.map get_lname fv_named) in
  if List.is_empty params then
    (!global_stack, ([],[]), ml)
  (* final result : global list, fv, ml *)
  else
    (!global_stack, (fv_named, fv_rel), mkMLlam (Array.of_list params) ml)

(** Code optimization **)

(** Optimization of match and fix *)

let can_subst l = 
  match l with
  | MLlocal _ | MLint _ | MLuint _ | MLglobal _ -> true
  | _ -> false

let subst s l =
  if LNmap.is_empty s then l 
  else
    let rec aux l =
      match l with
      | MLlocal id -> (try LNmap.find id s with Not_found -> l)
      | MLglobal _ | MLprimitive _ | MLint _ | MLuint _ -> l
      | MLlam(params,body) -> MLlam(params, aux body)
      | MLletrec(defs,body) ->
	let arec (f,params,body) = (f,params,aux body) in
	MLletrec(Array.map arec defs, aux body)
      | MLlet(id,def,body) -> MLlet(id,aux def, aux body)
      | MLapp(f,args) -> MLapp(aux f, Array.map aux args)
      | MLif(t,b1,b2) -> MLif(aux t, aux b1, aux b2)
      | MLmatch(annot,a,accu,bs) ->
	  let auxb (cargs,body) = (cargs,aux body) in
	  MLmatch(annot,a,aux accu, Array.map auxb bs)
      | MLconstruct(prefix,c,args) -> MLconstruct(prefix,c,Array.map aux args)
      | MLsetref(s,l1) -> MLsetref(s,aux l1) 
      | MLsequence(l1,l2) -> MLsequence(aux l1, aux l2)
      | MLarray arr -> MLarray (Array.map aux arr)
    in
    aux l

let add_subst id v s =
  match v with
  | MLlocal id' when Int.equal id.luid id'.luid -> s
  | _ -> LNmap.add id v s

let subst_norm params args s =
  let len = Array.length params in
  assert (Int.equal (Array.length args) len && Array.for_all can_subst args);
  let s = ref s in
  for i = 0 to len - 1 do
    s := add_subst params.(i) args.(i) !s
  done;
  !s

let subst_case params args s =
  let len = Array.length params in
  assert (len > 0 && 
	  Int.equal (Array.length args) len && 
	  let r = ref true and i = ref 0 in
	  (* we test all arguments excepted the last *)
	  while !i < len - 1  && !r do r := can_subst args.(!i); incr i done;
	  !r);
  let s = ref s in
  for i = 0 to len - 2 do
    s := add_subst params.(i) args.(i) !s
  done;
  !s, params.(len-1), args.(len-1)
    
let empty_gdef = Int.Map.empty, Int.Map.empty
let get_norm (gnorm, _) i = Int.Map.find i gnorm
let get_case (_, gcase) i = Int.Map.find i gcase

let all_lam n bs = 
  let f (_, l) = 
    match l with
    | MLlam(params, _) -> Int.equal (Array.length params) n
    | _ -> false in
  Array.for_all f bs

let commutative_cut annot a accu bs args =
  let mkb (c,b) =
     match b with
     | MLlam(params, body) -> 
         (c, Array.fold_left2 (fun body x v -> MLlet(x,v,body)) body params args)
     | _ -> assert false in
  MLmatch(annot, a, mkMLapp accu args, Array.map mkb bs)

let optimize gdef l =   
  let rec optimize s l =
    match l with
    | MLlocal id -> (try LNmap.find id s with Not_found -> l)
    | MLglobal _ | MLprimitive _ | MLint _ | MLuint _ -> l
    | MLlam(params,body) -> 
	MLlam(params, optimize s body)
    | MLletrec(decls,body) ->
	let opt_rec (f,params,body) = (f,params,optimize s body ) in 
	MLletrec(Array.map opt_rec decls, optimize s body)
    | MLlet(id,def,body) ->
	let def = optimize s def in
	if can_subst def then optimize (add_subst id def s) body 
	else MLlet(id,def,optimize s body)
    | MLapp(f, args) ->
	let args = Array.map (optimize s) args in
	begin match f with
	| MLglobal (Gnorm (_,i)) ->
	    (try
	      let params,body = get_norm gdef i in
	      let s = subst_norm params args s in
	      optimize s body	    
	    with Not_found -> MLapp(optimize s f, args))
	| MLglobal (Gcase (_,i)) ->
	    (try 
	      let params,body = get_case gdef i in
	      let s, id, arg = subst_case params args s in
	      if can_subst arg then optimize (add_subst id arg s) body
	      else MLlet(id, arg, optimize s body)
	    with Not_found ->  MLapp(optimize s f, args))
	| _ -> 
            let f = optimize s f in
            match f with
            | MLmatch (annot,a,accu,bs) ->
              if all_lam (Array.length args) bs then  
                commutative_cut annot a accu bs args 
              else MLapp(f, args)
            | _ -> MLapp(f, args)

	end
    | MLif(t,b1,b2) ->
       (* This optimization is critical: it applies to all fixpoints that start
       by matching on their recursive argument *)
	let t = optimize s t in
	let b1 = optimize s b1 in
	let b2 = optimize s b2 in
	begin match t, b2 with
	| MLapp(MLprimitive Is_accu,[| l1 |]), MLmatch(annot, l2, _, bs)
	    when eq_mllambda l1 l2 -> MLmatch(annot, l1, b1, bs)
        | _, _ -> MLif(t, b1, b2)
	end
    | MLmatch(annot,a,accu,bs) ->
	let opt_b (cargs,body) = (cargs,optimize s body) in
	MLmatch(annot, optimize s a, subst s accu, Array.map opt_b bs)
    | MLconstruct(prefix,c,args) ->
        MLconstruct(prefix,c,Array.map (optimize s) args)
    | MLsetref(r,l) -> MLsetref(r, optimize s l) 
    | MLsequence(l1,l2) -> MLsequence(optimize s l1, optimize s l2)
    | MLarray arr -> MLarray (Array.map (optimize s) arr)
  in
  optimize LNmap.empty l

let optimize_stk stk =
  let add_global gdef g =
    match g with
    | Glet (Gnorm (_,i), body) ->
	let (gnorm, gcase) = gdef in
	(Int.Map.add i (decompose_MLlam body) gnorm, gcase)
    | Gletcase(Gcase (_,i), params, annot,a,accu,bs) ->
	let (gnorm,gcase) = gdef in
	(gnorm, Int.Map.add i (params,MLmatch(annot,a,accu,bs)) gcase)
    | Gletcase _ -> assert false
    | _ -> gdef in
  let gdef = List.fold_left add_global empty_gdef stk in
  let optimize_global g = 
    match g with
    | Glet(Gconstant (prefix, c), body) ->
        Glet(Gconstant (prefix, c), optimize gdef body)
    | _ -> g in
  List.map optimize_global stk

(** Printing to ocaml **)
(* Redefine a bunch of functions in module Names to generate names
   acceptable to OCaml. *)
let string_of_id s = Unicode.ascii_of_ident (Id.to_string s)
let string_of_label l = string_of_id (Label.to_id l)

let string_of_dirpath = function
  | [] -> "_"
  | sl -> String.concat "_" (List.rev_map string_of_id sl)

(* The first letter of the file name has to be a capital to be accepted by *)
(* OCaml as a module identifier.                                           *)
let string_of_dirpath s = "N"^string_of_dirpath s

let mod_uid_of_dirpath dir = string_of_dirpath (repr_dirpath dir)

let link_info_of_dirpath dir =
  Linked (mod_uid_of_dirpath dir ^ ".")

let string_of_name x =
  match x with
    | Anonymous -> "anonymous" (* assert false *)
    | Name id -> string_of_id id

let string_of_label_def l =
  match l with
    | None -> ""
    | Some l -> string_of_label l

(* Relativization of module paths *)
let rec list_of_mp acc = function
  | MPdot (mp,l) -> list_of_mp (string_of_label l::acc) mp
  | MPfile dp ->
      let dp = repr_dirpath dp in
      string_of_dirpath dp :: acc
  | MPbound mbid -> ("X"^string_of_id (id_of_mbid mbid))::acc

let list_of_mp mp = list_of_mp [] mp

let string_of_kn kn =
  let (mp,dp,l) = repr_kn kn in
  let mp = list_of_mp mp in
  String.concat "_" mp ^ "_" ^ string_of_label l

let string_of_con c = string_of_kn (user_con c)
let string_of_mind mind = string_of_kn (user_mind mind)

let string_of_gname g =
  match g with
  | Gind (prefix, ((mind,i), _)) ->
      Format.sprintf "%sindaccu_%s_%i" prefix (string_of_mind mind) i
  | Gconstruct (prefix, (((mind, i), j), _)) ->
      Format.sprintf "%sconstruct_%s_%i_%i" prefix (string_of_mind mind) i (j-1)
  | Gconstant (prefix, (c,_)) ->
      Format.sprintf "%sconst_%s" prefix (string_of_con c)
  | Gproj (prefix, c) ->
      Format.sprintf "%sproj_%s" prefix (string_of_con c)
  | Gcase (l,i) ->
      Format.sprintf "case_%s_%i" (string_of_label_def l) i
  | Gpred (l,i) ->
      Format.sprintf "pred_%s_%i" (string_of_label_def l) i
  | Gfixtype (l,i) ->
      Format.sprintf "fixtype_%s_%i" (string_of_label_def l) i
  | Gnorm (l,i) ->
      Format.sprintf "norm_%s_%i" (string_of_label_def l) i
  | Ginternal s -> Format.sprintf "%s" s
  | Gnormtbl (l,i) -> 
      Format.sprintf "normtbl_%s_%i" (string_of_label_def l) i
  | Grel i ->
      Format.sprintf "rel_%i" i
  | Gnamed id ->
      Format.sprintf "named_%s" (string_of_id id)

let pp_gname fmt g =
  Format.fprintf fmt "%s" (string_of_gname g)

let pp_lname fmt ln =
  Format.fprintf fmt "x_%s_%i" (string_of_name ln.lname) ln.luid

let pp_ldecls fmt ids =
  let len = Array.length ids in
  for i = 0 to len - 1 do
    Format.fprintf fmt " (%a : Nativevalues.t)" pp_lname ids.(i)
  done

let string_of_construct prefix ((mind,i),j) =
  let id = Format.sprintf "Construct_%s_%i_%i" (string_of_mind mind) i (j-1) in
  prefix ^ id
   
let pp_int fmt i =
  if i < 0 then Format.fprintf fmt "(%i)" i else Format.fprintf fmt "%i" i

let pp_mllam fmt l =

  let rec pp_mllam fmt l =
    match l with
    | MLlocal ln -> Format.fprintf fmt "@[%a@]" pp_lname ln
    | MLglobal g -> Format.fprintf fmt "@[%a@]" pp_gname g
    | MLprimitive p -> Format.fprintf fmt "@[%a@]" pp_primitive p
    | MLlam(ids,body) ->
	Format.fprintf fmt "@[(fun%a@ ->@\n %a)@]"
	  pp_ldecls ids pp_mllam body
    | MLletrec(defs, body) ->
	Format.fprintf fmt "@[%a@ in@\n%a@]" pp_letrec defs 
	  pp_mllam body
    | MLlet(id,def,body) ->
	Format.fprintf fmt "@[(let@ %a@ =@\n %a@ in@\n%a)@]"
          pp_lname id pp_mllam def pp_mllam body
    | MLapp(f, args) ->
	Format.fprintf fmt "@[%a@ %a@]" pp_mllam f (pp_args true) args
    | MLif(t,l1,l2) ->
	Format.fprintf fmt "@[(if %a then@\n  %a@\nelse@\n  %a)@]"
	  pp_mllam t pp_mllam l1 pp_mllam l2 
    | MLmatch (annot, c, accu_br, br) ->
	  let mind,i = annot.asw_ind in
      let prefix = annot.asw_prefix in
	  let accu = Format.sprintf "%sAccu_%s_%i" prefix (string_of_mind mind) i in
	  Format.fprintf fmt 
	    "@[begin match Obj.magic (%a) with@\n| %s _ ->@\n  %a@\n%aend@]"
	  pp_mllam c accu pp_mllam accu_br (pp_branches prefix) br
	  
    | MLconstruct(prefix,c,args) ->
        Format.fprintf fmt "@[(Obj.magic (%s%a) : Nativevalues.t)@]" 
          (string_of_construct prefix c) pp_cargs args
    | MLint i -> pp_int fmt i
    | MLuint i -> Format.fprintf fmt "(Uint31.of_int %a)" pp_int (Uint31.to_int i)
    | MLsetref (s, body) ->
	Format.fprintf fmt "@[%s@ :=@\n %a@]" s pp_mllam body
    | MLsequence(l1,l2) ->
	Format.fprintf fmt "@[%a;@\n%a@]" pp_mllam l1 pp_mllam l2
    | MLarray arr ->
       let len = Array.length arr in
       Format.fprintf fmt "@[[|";
       if 0 < len then begin
	 for i = 0 to len - 2 do
           Format.fprintf fmt "%a;" pp_mllam arr.(i)
	 done;
         pp_mllam fmt arr.(len-1)
       end;
       Format.fprintf fmt "|]@]"


  and pp_letrec fmt defs =
    let len = Array.length defs in
    let pp_one_rec i (fn, argsn, body) =
      Format.fprintf fmt "%a%a =@\n  %a"
	pp_lname fn 
	pp_ldecls argsn pp_mllam body in
    Format.fprintf fmt "@[let rec ";
    pp_one_rec 0 defs.(0);
    for i = 1 to len - 1 do
      Format.fprintf fmt "@\nand ";
      pp_one_rec i defs.(i)
    done;

  and pp_blam fmt l =
    match l with
    | MLprimitive (Mk_prod | Mk_sort) (* FIXME: why this special case? *)
    | MLlam _ | MLletrec _ | MLlet _ | MLapp _ | MLif _ ->
	Format.fprintf fmt "(%a)" pp_mllam l
    | MLconstruct(_,_,args) when Array.length args > 0 ->
	Format.fprintf fmt "(%a)" pp_mllam l
    | _ -> pp_mllam fmt l

  and pp_args sep fmt args =
    let sep = if sep then " " else "," in
    let len = Array.length args in
    if len > 0 then begin
      Format.fprintf fmt "%a" pp_blam args.(0);
      for i = 1 to len - 1 do
	Format.fprintf fmt "%s%a" sep pp_blam args.(i)
      done
    end

  and pp_cargs fmt args =
    let len = Array.length args in
    match len with
    | 0 -> ()
    | 1 -> Format.fprintf fmt " %a" pp_blam args.(0)
    | _ -> Format.fprintf fmt "(%a)" (pp_args false) args

  and pp_cparam fmt param = 
    match param with
    | Some l -> pp_mllam fmt (MLlocal l)
    | None -> Format.fprintf fmt "_"

  and pp_cparams fmt params =
    let len = Array.length params in
    match len with
    | 0 -> ()
    | 1 -> Format.fprintf fmt " %a" pp_cparam params.(0)
    | _ -> 
	let aux fmt params =
	  Format.fprintf fmt "%a" pp_cparam params.(0);
	  for i = 1 to len - 1 do
	    Format.fprintf fmt ",%a" pp_cparam params.(i)
	  done in 
	Format.fprintf fmt "(%a)" aux params

  and pp_branches prefix fmt bs =
    let pp_branch (cargs,body) =
      let pp_c fmt (cn,args) = 
        Format.fprintf fmt "| %s%a " 
      (string_of_construct prefix cn) pp_cparams args in
      let rec pp_cargs fmt cargs =
        match cargs with
    | [] -> ()
    | cargs::cargs' -> 
        Format.fprintf fmt "%a%a" pp_c cargs pp_cargs cargs' in
      Format.fprintf fmt "%a ->@\n  %a@\n" 
    pp_cargs cargs pp_mllam body
      in
    Array.iter pp_branch bs

  and pp_primitive fmt = function
    | Mk_prod -> Format.fprintf fmt "mk_prod_accu" 
    | Mk_sort -> Format.fprintf fmt "mk_sort_accu"
    | Mk_ind -> Format.fprintf fmt "mk_ind_accu"
    | Mk_const -> Format.fprintf fmt "mk_constant_accu"
    | Mk_sw -> Format.fprintf fmt "mk_sw_accu"
    | Mk_fix(rec_pos,start) -> 
	let pp_rec_pos fmt rec_pos = 
	  Format.fprintf fmt "@[[| %i" rec_pos.(0);
	  for i = 1 to Array.length rec_pos - 1 do
	    Format.fprintf fmt "; %i" rec_pos.(i) 
	  done;
	  Format.fprintf fmt " |]@]" in
	Format.fprintf fmt "mk_fix_accu %a %i" pp_rec_pos rec_pos start
    | Mk_cofix(start) -> Format.fprintf fmt "mk_cofix_accu %i" start
    | Mk_rel i -> Format.fprintf fmt "mk_rel_accu %i" i
    | Mk_var id ->
        Format.fprintf fmt "mk_var_accu (Names.id_of_string \"%s\")" (string_of_id id)
    | Mk_proj -> Format.fprintf fmt "mk_proj_accu"
    | Is_accu -> Format.fprintf fmt "is_accu"
    | Is_int -> Format.fprintf fmt "is_int"
    | Cast_accu -> Format.fprintf fmt "cast_accu"
    | Upd_cofix -> Format.fprintf fmt "upd_cofix"
    | Force_cofix -> Format.fprintf fmt "force_cofix"
    | Mk_uint -> Format.fprintf fmt "mk_uint"
    | Mk_int -> Format.fprintf fmt "mk_int"
    | Mk_bool -> Format.fprintf fmt "mk_bool"
    | Val_to_int -> Format.fprintf fmt "val_to_int"
    | Mk_I31_accu -> Format.fprintf fmt "mk_I31_accu"
    | Decomp_uint -> Format.fprintf fmt "decomp_uint"
    | Mk_meta -> Format.fprintf fmt "mk_meta_accu"
    | Mk_evar -> Format.fprintf fmt "mk_evar_accu"
    | MLand -> Format.fprintf fmt "(&&)"
    | MLle -> Format.fprintf fmt "(<=)"
    | MLlt -> Format.fprintf fmt "(<)"
    | MLinteq -> Format.fprintf fmt "(==)"
    | MLlsl -> Format.fprintf fmt "(lsl)"
    | MLlsr -> Format.fprintf fmt "(lsr)"
    | MLland -> Format.fprintf fmt "(land)"
    | MLlor -> Format.fprintf fmt "(lor)"
    | MLlxor -> Format.fprintf fmt "(lxor)"
    | MLadd -> Format.fprintf fmt "(+)"
    | MLsub -> Format.fprintf fmt "(-)"
    | MLmul -> Format.fprintf fmt "( * )"
    | MLmagic -> Format.fprintf fmt "Obj.magic"
    | MLarrayget -> Format.fprintf fmt "Array.get"
    | Mk_empty_instance -> Format.fprintf fmt "Univ.Instance.empty"
    | Coq_primitive (op,None) ->
       Format.fprintf fmt "no_check_%s" (Primitives.to_string op)
    | Coq_primitive (op, Some (prefix,kn)) ->
       let u = Univ.Instance.empty in
        Format.fprintf fmt "%s %a" (Primitives.to_string op)
		       pp_mllam (MLglobal (Gconstant (prefix,(kn,u))))
  in
  Format.fprintf fmt "@[%a@]" pp_mllam l
  
let pp_array fmt t =
  let len = Array.length t in
  Format.fprintf fmt "@[[|";
  for i = 0 to len - 2 do
    Format.fprintf fmt "%a; " pp_mllam t.(i)
  done;
  if len > 0 then
    Format.fprintf fmt "%a" pp_mllam t.(len - 1);
  Format.fprintf fmt "|]@]"
  
let pp_global fmt g =
  match g with
  | Glet (gn, c) ->
      let ids, c = decompose_MLlam c in
      Format.fprintf fmt "@[let %a%a =@\n  %a@]@\n@." pp_gname gn 
	pp_ldecls ids
	pp_mllam c
  | Gopen s ->
      Format.fprintf fmt "@[open %s@]@." s
  | Gtype ((mind, i), lar) ->
      let l = string_of_mind mind in
      let rec aux s ar = 
	if Int.equal ar 0 then s else aux (s^" * Nativevalues.t") (ar-1) in
      let pp_const_sig i fmt j ar =
        let sig_str = if ar > 0 then aux "of Nativevalues.t" (ar-1) else "" in
        Format.fprintf fmt "  | Construct_%s_%i_%i %s@\n" l i j sig_str
      in
      let pp_const_sigs i fmt lar =
        Format.fprintf fmt "  | Accu_%s_%i of Nativevalues.t@\n" l i;
        Array.iteri (pp_const_sig i fmt) lar
      in
      Format.fprintf fmt "@[type ind_%s_%i =@\n%a@]@\n@." l i (pp_const_sigs i) lar
  | Gtblfixtype (g, params, t) ->
      Format.fprintf fmt "@[let %a %a =@\n  %a@]@\n@." pp_gname g
	pp_ldecls params pp_array t
  | Gtblnorm (g, params, t) ->
      Format.fprintf fmt "@[let %a %a =@\n  %a@]@\n@." pp_gname g
	pp_ldecls params pp_array t 
  | Gletcase(gn,params,annot,a,accu,bs) ->
      Format.fprintf fmt "@[(* Hash = %i *)@\nlet rec %a %a =@\n  %a@]@\n@."
      (hash_global g)
	pp_gname gn pp_ldecls params 
	pp_mllam (MLmatch(annot,a,accu,bs))
  | Gcomment s ->
      Format.fprintf fmt "@[(* %s *)@]@." s

(** Compilation of elements in environment **)
let rec compile_with_fv env sigma univ auxdefs l t =
  let (auxdefs,(fv_named,fv_rel),ml) = mllambda_of_lambda univ auxdefs l t in
  if List.is_empty fv_named && List.is_empty fv_rel then (auxdefs,ml)
  else apply_fv env sigma univ (fv_named,fv_rel) auxdefs ml

and apply_fv env sigma univ (fv_named,fv_rel) auxdefs ml =
  let get_rel_val (n,_) auxdefs =
    (*
    match !(lookup_rel_native_val n env) with
    | NVKnone ->
    *)
        compile_rel env sigma univ auxdefs n
(*    | NVKvalue (v,d) -> assert false *)
  in
  let get_named_val (id,_) auxdefs =
    (*
    match !(lookup_named_native_val id env) with
    | NVKnone ->
        *)
        compile_named env sigma univ auxdefs id
(*    | NVKvalue (v,d) -> assert false *)
  in
  let auxdefs = List.fold_right get_rel_val fv_rel auxdefs in
  let auxdefs = List.fold_right get_named_val fv_named auxdefs in
  let lvl = Context.Rel.length env.env_rel_context in
  let fv_rel = List.map (fun (n,_) -> MLglobal (Grel (lvl-n))) fv_rel in
  let fv_named = List.map (fun (id,_) -> MLglobal (Gnamed id)) fv_named in
  let aux_name = fresh_lname Anonymous in
  auxdefs, MLlet(aux_name, ml, mkMLapp (MLlocal aux_name) (Array.of_list (fv_rel@fv_named)))

and compile_rel env sigma univ auxdefs n =
<<<<<<< HEAD
  let n = Context.Rel.length env.env_rel_context - n in
  let open Context.Rel.Declaration in
  match Context.Rel.lookup n env.env_rel_context with
=======
  let open Context.Rel in
  let open Declaration in
  let decl = lookup n env.env_rel_context in
  let n = length env.env_rel_context - n in
  match decl with
>>>>>>> 727ef1bd
  | LocalDef (_,t,_) ->
      let code = lambda_of_constr env sigma t in
      let auxdefs,code = compile_with_fv env sigma univ auxdefs None code in
      Glet(Grel n, code)::auxdefs
  | LocalAssum _ ->
      Glet(Grel n, MLprimitive (Mk_rel n))::auxdefs

and compile_named env sigma univ auxdefs id =
  let open Context.Named.Declaration in
  match lookup_named id env with
  | LocalDef (_,t,_) ->
      let code = lambda_of_constr env sigma t in
      let auxdefs,code = compile_with_fv env sigma univ auxdefs None code in
      Glet(Gnamed id, code)::auxdefs
  | LocalAssum _ ->
      Glet(Gnamed id, MLprimitive (Mk_var id))::auxdefs

let compile_constant env sigma prefix ~interactive con cb =
  match cb.const_proj with
  | None ->
     let u =
       if cb.const_polymorphic then Univ.UContext.instance cb.const_universes
       else Univ.Instance.empty
     in
    begin match cb.const_body with
    | Def t ->
      let t = Mod_subst.force_constr t in
      let code = lambda_of_constr env sigma t in
      if !Flags.debug then Feedback.msg_debug (Pp.str "Generated lambda code");
      let is_lazy = is_lazy prefix t in
      let code = if is_lazy then mk_lazy code else code in
      let name =
        if interactive then LinkedInteractive prefix
        else Linked prefix
      in
      let l = con_label con in
      let auxdefs,code =
	if Univ.Instance.is_empty u then compile_with_fv env sigma None [] (Some l) code
	else
	  let univ = fresh_univ () in
	  let (auxdefs,code) = compile_with_fv env sigma (Some univ) [] (Some l) code in
          (auxdefs,mkMLlam [|univ|] code)
      in
      if !Flags.debug then Feedback.msg_debug (Pp.str "Generated mllambda code");
      let code =
        optimize_stk (Glet(Gconstant ("",(con,u)),code)::auxdefs)
      in
      if !Flags.debug then Feedback.msg_debug (Pp.str "Optimized mllambda code");
      code, name
    | _ -> 
        let i = push_symbol (SymbConst con) in
	let args =
	  if Univ.Instance.is_empty u then [|get_const_code i; MLarray [||]|]
	  else [|get_const_code i|]
	in
	(*
	let t = mkMLlam [|univ|] (mkMLapp (MLprimitive Mk_const)
	 *)
        [Glet(Gconstant ("",(con,u)), mkMLapp (MLprimitive Mk_const) args)],
	  if interactive then LinkedInteractive prefix
	  else Linked prefix
    end
  | Some pb ->
      let u = Univ.Instance.empty in
      let mind = pb.proj_ind in
      let ind = (mind,0) in
      let mib = lookup_mind mind env in
      let oib = mib.mind_packets.(0) in
      let tbl = oib.mind_reloc_tbl in 
      (* Building info *)
      let prefix = get_mind_prefix env mind in
      let ci = { ci_ind = ind; ci_npar = mib.mind_nparams; 
		 ci_cstr_nargs = [|0|];
		 ci_cstr_ndecls = [||] (*FIXME*);
		 ci_pp_info = { ind_tags = []; cstr_tags = [||] (*FIXME*); style = RegularStyle } } in
      let asw = { asw_ind = ind; asw_prefix = prefix; asw_ci = ci;
		  asw_reloc = tbl; asw_finite = true } in
      let c_uid = fresh_lname Anonymous in
      let _, arity = tbl.(0) in
      let ci_uid = fresh_lname Anonymous in
      let cargs = Array.init arity
        (fun i -> if Int.equal i pb.proj_arg then Some ci_uid else None)
      in
      let i = push_symbol (SymbConst con) in
      let accu = MLapp (MLprimitive Cast_accu, [|MLlocal c_uid|]) in
      let accu_br = MLapp (MLprimitive Mk_proj, [|get_const_code i;accu|]) in
      let code = MLmatch(asw,MLlocal c_uid,accu_br,[|[((ind,1),cargs)],MLlocal ci_uid|]) in
      let gn = Gproj ("",con) in
      let fargs = Array.init (pb.proj_npars + 1) (fun _ -> fresh_lname Anonymous) in
      let arg = fargs.(pb.proj_npars) in
        Glet(Gconstant ("",(con,u)), mkMLlam fargs (MLapp (MLglobal gn, [|MLlocal
          arg|])))::
            [Glet(gn, mkMLlam [|c_uid|] code)], Linked prefix

module StringOrd = struct type t = string let compare = String.compare end
module StringSet = Set.Make(StringOrd)

let loaded_native_files = ref StringSet.empty

let is_loaded_native_file s = StringSet.mem s !loaded_native_files

let register_native_file s =
  loaded_native_files := StringSet.add s !loaded_native_files

let is_code_loaded ~interactive name =
  match !name with
  | NotLinked -> false
  | LinkedInteractive s ->
      if (interactive && is_loaded_native_file s) then true
      else (name := NotLinked; false)
  | Linked s ->
      if is_loaded_native_file s then true
      else (name := NotLinked; false)

let param_name = Name (id_of_string "params")
let arg_name = Name (id_of_string "arg")

let compile_mind prefix ~interactive mb mind stack =
  let u = Declareops.inductive_instance mb in
  let f i stack ob =
    let gtype = Gtype((mind, i), Array.map snd ob.mind_reloc_tbl) in
    let j = push_symbol (SymbInd (mind,i)) in
    let name = Gind ("", ((mind, i), u)) in
    let accu =
      let args =
	if Univ.Instance.is_empty u then
	  [|get_ind_code j; MLarray [||]|]
	else [|get_ind_code j|]
      in
      Glet(name, MLapp (MLprimitive Mk_ind, args))
    in
    let nparams = mb.mind_nparams in
    let params = 
      Array.init nparams (fun i -> {lname = param_name; luid = i}) in
    let add_construct j acc (_,arity) = 
      let args = Array.init arity (fun k -> {lname = arg_name; luid = k}) in 
      let c = (mind,i), (j+1) in
	  Glet(Gconstruct ("",(c,u)),
	     mkMLlam (Array.append params args)
	       (MLconstruct("", c, Array.map (fun id -> MLlocal id) args)))::acc
    in
    Array.fold_left_i add_construct (gtype::accu::stack) ob.mind_reloc_tbl
  in
  Array.fold_left_i f stack mb.mind_packets

type code_location_update =
    link_info ref * link_info
type code_location_updates =
  code_location_update Mindmap_env.t * code_location_update Cmap_env.t

type linkable_code = global list * code_location_updates

let empty_updates = Mindmap_env.empty, Cmap_env.empty

let compile_mind_deps env prefix ~interactive
    (comp_stack, (mind_updates, const_updates) as init) mind =
  let mib,nameref = lookup_mind_key mind env in
  if is_code_loaded ~interactive nameref
    || Mindmap_env.mem mind mind_updates
  then init
  else
    let comp_stack =
      compile_mind prefix ~interactive mib mind comp_stack
    in
    let name =
      if interactive then LinkedInteractive prefix
      else Linked prefix
    in
    let upd = (nameref, name) in
    let mind_updates = Mindmap_env.add mind upd mind_updates in
    (comp_stack, (mind_updates, const_updates))

(* This function compiles all necessary dependencies of t, and generates code in
   reverse order, as well as linking information updates *)
let rec compile_deps env sigma prefix ~interactive init t =
  match kind_of_term t with
  | Ind ((mind,_),u) -> compile_mind_deps env prefix ~interactive init mind
  | Const c ->
      let c,u = get_alias env c in
      let cb,(nameref,_) = lookup_constant_key c env in
      let (_, (_, const_updates)) = init in
      if is_code_loaded ~interactive nameref
        || (Cmap_env.mem c const_updates)
      then init
      else
      let comp_stack, (mind_updates, const_updates) =
	match cb.const_proj, cb.const_body with
        | None, Def t ->
	   compile_deps env sigma prefix ~interactive init (Mod_subst.force_constr t)
	| Some pb, _ ->
	   let mind = pb.proj_ind in
	   compile_mind_deps env prefix ~interactive init mind
        | _ -> init
      in
      let code, name =
	compile_constant env sigma prefix ~interactive c cb
      in
      let comp_stack = code@comp_stack in
      let const_updates = Cmap_env.add c (nameref, name) const_updates in
      comp_stack, (mind_updates, const_updates)
  | Construct (((mind,_),_),u) -> compile_mind_deps env prefix ~interactive init mind
  | Proj (p,c) ->
    let term = mkApp (mkConst (Projection.constant p), [|c|]) in
      compile_deps env sigma prefix ~interactive init term
  | Case (ci, p, c, ac) ->
      let mind = fst ci.ci_ind in
      let init = compile_mind_deps env prefix ~interactive init mind in
      fold_constr (compile_deps env sigma prefix ~interactive) init t
  | _ -> fold_constr (compile_deps env sigma prefix ~interactive) init t

let compile_constant_field env prefix con acc cb =
    let (gl, _) =
      compile_constant ~interactive:false env empty_evars prefix
        con cb
    in
    gl@acc

let compile_mind_field prefix mp l acc mb =
  let mind = MutInd.make2 mp l in
  compile_mind prefix ~interactive:false mb mind acc

let mk_open s = Gopen s

let mk_internal_let s code =
  Glet(Ginternal s, code)

(* ML Code for conversion function *)
let mk_conv_code env sigma prefix t1 t2 =
  clear_symbols ();
  clear_global_tbl ();
  let gl, (mind_updates, const_updates) =
    let init = ([], empty_updates) in
    compile_deps env sigma prefix ~interactive:true init t1
  in
  let gl, (mind_updates, const_updates) =
    let init = (gl, (mind_updates, const_updates)) in
    compile_deps env sigma prefix ~interactive:true init t2
  in
  let code1 = lambda_of_constr env sigma t1 in
  let code2 = lambda_of_constr env sigma t2 in
  let (gl,code1) = compile_with_fv env sigma None gl None code1 in
  let (gl,code2) = compile_with_fv env sigma None gl None code2 in
  let t1 = mk_internal_let "t1" code1 in
  let t2 = mk_internal_let "t2" code2 in
  let g1 = MLglobal (Ginternal "t1") in
  let g2 = MLglobal (Ginternal "t2") in
  let setref1 = Glet(Ginternal "_", MLsetref("rt1",g1)) in
  let setref2 = Glet(Ginternal "_", MLsetref("rt2",g2)) in
  let gl = List.rev (setref2 :: setref1 :: t2 :: t1 :: gl) in
  let header = Glet(Ginternal "symbols_tbl",
    MLapp (MLglobal (Ginternal "get_symbols"),
      [|MLglobal (Ginternal "()")|])) in
  header::gl, (mind_updates, const_updates)

let mk_norm_code env sigma prefix t =
  clear_symbols ();
  clear_global_tbl ();
  let gl, (mind_updates, const_updates) =
    let init = ([], empty_updates) in
    compile_deps env sigma prefix ~interactive:true init t
  in
  let code = lambda_of_constr env sigma t in
  let (gl,code) = compile_with_fv env sigma None gl None code in
  let t1 = mk_internal_let "t1" code in
  let g1 = MLglobal (Ginternal "t1") in
  let setref = Glet(Ginternal "_", MLsetref("rt1",g1)) in
  let gl = List.rev (setref :: t1 :: gl) in
  let header = Glet(Ginternal "symbols_tbl",
    MLapp (MLglobal (Ginternal "get_symbols"),
      [|MLglobal (Ginternal "()")|])) in
  header::gl, (mind_updates, const_updates)

let mk_library_header dir =
  let libname = Format.sprintf "(str_decode \"%s\")" (str_encode dir) in
  [Glet(Ginternal "symbols_tbl",
    MLapp (MLglobal (Ginternal "get_library_native_symbols"),
    [|MLglobal (Ginternal libname)|]))]

let update_location (r,v) = r := v

let update_locations (ind_updates,const_updates) =
  Mindmap_env.iter (fun _ -> update_location) ind_updates;
  Cmap_env.iter (fun _ -> update_location) const_updates

let add_header_comment mlcode s =
  Gcomment s :: mlcode

(* vim: set filetype=ocaml foldmethod=marker: *)<|MERGE_RESOLUTION|>--- conflicted
+++ resolved
@@ -1848,17 +1848,10 @@
   auxdefs, MLlet(aux_name, ml, mkMLapp (MLlocal aux_name) (Array.of_list (fv_rel@fv_named)))
 
 and compile_rel env sigma univ auxdefs n =
-<<<<<<< HEAD
+  let open Context.Rel.Declaration in
+  let decl = Context.Rel.lookup n env.env_rel_context in
   let n = Context.Rel.length env.env_rel_context - n in
-  let open Context.Rel.Declaration in
-  match Context.Rel.lookup n env.env_rel_context with
-=======
-  let open Context.Rel in
-  let open Declaration in
-  let decl = lookup n env.env_rel_context in
-  let n = length env.env_rel_context - n in
   match decl with
->>>>>>> 727ef1bd
   | LocalDef (_,t,_) ->
       let code = lambda_of_constr env sigma t in
       let auxdefs,code = compile_with_fv env sigma univ auxdefs None code in
