--- conflicted
+++ resolved
@@ -564,11 +564,7 @@
         if Queue.is_empty queue then conclude topstack else
         match Queue.pop queue, topstack with
         | `Skip(start,stop), [] ->
-<<<<<<< HEAD
-            logger Pp.Error (Richpp.richpp_of_string "You muse close the proof with Qed or Admitted");
-=======
-            logger Pp.Error "You must close the proof with Qed or Admitted";
->>>>>>> b49c8040
+            logger Pp.Error (Richpp.richpp_of_string "You must close the proof with Qed or Admitted");
             self#discard_command_queue queue;
             conclude [] 
         | `Skip(start,stop), (_,s) :: topstack ->
