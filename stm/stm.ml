--- conflicted
+++ resolved
@@ -1810,22 +1810,13 @@
     { indentation; verbose; loc; expr = e; strlen }
   =
     let e, time, fail =
-<<<<<<< HEAD
-      let rec find time fail = function
-        | VernacTime (_,e) | VernacRedirect (_,(_,e)) -> find true fail e
-        | VernacFail e -> find time true e
-        | _ -> e, time, fail in find false false e in
-    Vernacentries.with_fail fail (fun () ->
-    (if time then System.with_time false else (fun x -> x)) (fun () ->
-=======
       let rec find ~time ~fail = function
         | VernacTime (_,e) -> find ~time:true ~fail e
         | VernacRedirect (_,(_,e)) -> find ~time ~fail e
         | VernacFail e -> find ~time ~fail:true e
         | e -> e, time, fail in find ~time:false ~fail:false e in
-    Hooks.call Hooks.with_fail fail (fun () ->
+    Vernacentries.with_fail fail (fun () ->
     (if time then System.with_time !Flags.time else (fun x -> x)) (fun () ->
->>>>>>> 727ef1bd
     ignore(TaskQueue.with_n_workers nworkers (fun queue ->
     Proof_global.with_current_proof (fun _ p ->
       let goals, _, _, _, _ = Proof.proof p in
