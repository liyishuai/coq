(************************************************************************)
(*  v      *   The Coq Proof Assistant  /  The Coq Development Team     *)
(* <O___,, *   INRIA - CNRS - LIX - LRI - PPS - Copyright 1999-2015     *)
(*   \VV/  **************************************************************)
(*    //   *      This file is distributed under the terms of the       *)
(*         *       GNU Lesser General Public License Version 2.1        *)
(************************************************************************)

open Pp
open Errors
open Util
open Names
open Nameops
open Term
open Vars
open Context
open Termops
open Find_subterm
open Namegen
open Declarations
open Inductiveops
open Reductionops
open Environ
open Globnames
open Evd
open Pfedit
open Tacred
open Genredexpr
open Tacmach.New
open Logic
open Clenv
open Refiner
open Tacticals
open Hipattern
open Coqlib
open Tacexpr
open Decl_kinds
open Evarutil
open Indrec
open Pretype_errors
open Unification
open Locus
open Locusops
open Misctypes
open Proofview.Notations
open Sigma.Notations

let nb_prod x =
  let rec count n c =
    match kind_of_term c with
        Prod(_,_,t) -> count (n+1) t
      | LetIn(_,a,_,t) -> count n (subst1 a t)
      | Cast(c,_,_) -> count n c
      | _ -> n
  in count 0 x

let inj_with_occurrences e = (AllOccurrences,e)

let dloc = Loc.ghost

let typ_of env sigma c = Retyping.get_type_of env (Sigma.to_evar_map sigma) c

open Goptions

(* Option for 8.2 compatibility *)
let dependent_propositions_elimination = ref true

let use_dependent_propositions_elimination () =
  !dependent_propositions_elimination
  && Flags.version_strictly_greater Flags.V8_2

let _ =
  declare_bool_option
    { optsync  = true;
      optdepr  = false;
      optname  = "dependent-propositions-elimination tactic";
      optkey   = ["Dependent";"Propositions";"Elimination"];
      optread  = (fun () -> !dependent_propositions_elimination) ;
      optwrite = (fun b -> dependent_propositions_elimination := b) }

let _ =
  declare_bool_option
    { optsync  = true;
      optdepr  = false;
      optname  = "trigger bugged context matching compatibility";
      optkey   = ["Tactic";"Compat";"Context"];
      optread  = (fun () -> !Flags.tactic_context_compat) ;
      optwrite = (fun b -> Flags.tactic_context_compat := b) }

let apply_solve_class_goals = ref (false)
let _ = Goptions.declare_bool_option {
  Goptions.optsync = true; Goptions.optdepr = false;
  Goptions.optname =
    "Perform typeclass resolution on apply-generated subgoals.";
  Goptions.optkey = ["Typeclass";"Resolution";"After";"Apply"];
  Goptions.optread = (fun () -> !apply_solve_class_goals);
  Goptions.optwrite = (fun a -> apply_solve_class_goals:=a);
}

let clear_hyp_by_default = ref false

let use_clear_hyp_by_default () = !clear_hyp_by_default

let _ =
  declare_bool_option
    { optsync  = true;
      optdepr  = false;
      optname  = "default clearing of hypotheses after use";
      optkey   = ["Default";"Clearing";"Used";"Hypotheses"];
      optread  = (fun () -> !clear_hyp_by_default) ;
      optwrite = (fun b -> clear_hyp_by_default := b) }

(* Compatibility option useful in developments using apply intensively
   in ltac code *)

let universal_lemma_under_conjunctions = ref false

let accept_universal_lemma_under_conjunctions () =
  !universal_lemma_under_conjunctions

let _ =
  declare_bool_option
    { optsync  = true;
      optdepr  = false;
      optname  = "trivial unification in tactics applying under conjunctions";
      optkey   = ["Universal";"Lemma";"Under";"Conjunction"];
      optread  = (fun () -> !universal_lemma_under_conjunctions) ;
      optwrite = (fun b -> universal_lemma_under_conjunctions := b) }

(* Shrinking of abstract proofs. *)

let shrink_abstract = ref false

let _ =
  declare_bool_option
    { optsync  = true;
      optdepr  = false;
      optname  = "shrinking of abstracted proofs";
      optkey   = ["Shrink"; "Abstract"];
      optread  = (fun () -> !shrink_abstract) ;
      optwrite = (fun b -> shrink_abstract := b) }

(* The following boolean governs what "intros []" do on examples such
   as "forall x:nat*nat, x=x"; if true, it behaves as "intros [? ?]";
   if false, it behaves as "intro H; case H; clear H" for fresh H.
   Kept as false for compatibility.
 *)

let bracketing_last_or_and_intro_pattern = ref false

let use_bracketing_last_or_and_intro_pattern () =
  !bracketing_last_or_and_intro_pattern
  && Flags.version_strictly_greater Flags.V8_4

let _ =
  declare_bool_option
    { optsync  = true;
      optdepr  = false;
      optname  = "bracketing last or-and introduction pattern";
      optkey   = ["Bracketing";"Last";"Introduction";"Pattern"];
      optread  = (fun () -> !bracketing_last_or_and_intro_pattern);
      optwrite = (fun b -> bracketing_last_or_and_intro_pattern := b) }

(*********************************************)
(*                 Tactics                   *)
(*********************************************)

(******************************************)
(*           Primitive tactics            *)
(******************************************)

(** This tactic creates a partial proof realizing the introduction rule, but
    does not check anything. *)
let unsafe_intro env store (id, c, t) b =
  Proofview.Refine.refine ~unsafe:true { run = begin fun sigma ->
    let sigma = Sigma.to_evar_map sigma in
    let ctx = named_context_val env in
    let nctx = push_named_context_val (id, c, t) ctx in
    let inst = List.map (fun (id, _, _) -> mkVar id) (named_context env) in
    let ninst = mkRel 1 :: inst in
    let nb = subst1 (mkVar id) b in
    let sigma, ev = new_evar_instance nctx sigma nb ~store ninst in
    Sigma.Unsafe.of_pair (mkNamedLambda_or_LetIn (id, c, t) ev, sigma)
  end }

let introduction ?(check=true) id =
  Proofview.Goal.enter { enter = begin fun gl ->
    let gl = Proofview.Goal.assume gl in
    let concl = Proofview.Goal.concl gl in
    let sigma = Tacmach.New.project gl in
    let hyps = Proofview.Goal.hyps gl in
    let store = Proofview.Goal.extra gl in
    let env = Proofview.Goal.env gl in
    let () = if check && mem_named_context id hyps then
      errorlabstrm "Tactics.introduction"
        (str "Variable " ++ pr_id id ++ str " is already declared.")
    in
    match kind_of_term (whd_evar sigma concl) with
    | Prod (_, t, b) -> unsafe_intro env store (id, None, t) b
    | LetIn (_, c, t, b) -> unsafe_intro env store (id, Some c, t) b
    | _ -> raise (RefinerError IntroNeedsProduct)
  end }

let refine          = Tacmach.refine

let convert_concl ?(check=true) ty k =
  Proofview.Goal.enter { enter = begin fun gl ->
    let env = Proofview.Goal.env gl in
    let store = Proofview.Goal.extra gl in
    let conclty = Proofview.Goal.raw_concl gl in
    Proofview.Refine.refine ~unsafe:true { run = begin fun sigma ->
      let Sigma ((), sigma, p) =
        if check then begin
          let sigma = Sigma.to_evar_map sigma in
          ignore (Typing.unsafe_type_of env sigma ty);
          let sigma,b = Reductionops.infer_conv env sigma ty conclty in
          if not b then error "Not convertible.";
          Sigma.Unsafe.of_pair ((), sigma)
        end else Sigma.here () sigma in
      let Sigma (x, sigma, q) = Evarutil.new_evar env sigma ~principal:true ~store ty in
      let ans = if k == DEFAULTcast then x else mkCast(x,k,conclty) in
      Sigma (ans, sigma, p +> q)
    end }
  end }

let convert_hyp ?(check=true) d =
  Proofview.Goal.enter { enter = begin fun gl ->
    let env = Proofview.Goal.env gl in
    let sigma = Tacmach.New.project gl in
    let ty = Proofview.Goal.raw_concl gl in
    let store = Proofview.Goal.extra gl in
    let sign = convert_hyp check (named_context_val env) sigma d in
    let env = reset_with_named_context sign env in
    Proofview.Refine.refine ~unsafe:true { run = begin fun sigma ->
      Evarutil.new_evar env sigma ~principal:true ~store ty
    end }
  end }

let convert_concl_no_check = convert_concl ~check:false
let convert_hyp_no_check = convert_hyp ~check:false

let convert_gen pb x y =
  Proofview.Goal.enter { enter = begin fun gl ->
    try
      let sigma, b = Tacmach.New.pf_apply (Reductionops.infer_conv ~pb) gl x y in
      if b then Proofview.Unsafe.tclEVARS sigma
      else Tacticals.New.tclFAIL 0 (str "Not convertible")
    with (* Reduction.NotConvertible *) _ ->
      (** FIXME: Sometimes an anomaly is raised from conversion *)
      Tacticals.New.tclFAIL 0 (str "Not convertible")
end }

let convert x y = convert_gen Reduction.CONV x y
let convert_leq x y = convert_gen Reduction.CUMUL x y

let clear_dependency_msg env sigma id = function
  | Evarutil.OccurHypInSimpleClause None ->
      pr_id id ++ str " is used in conclusion."
  | Evarutil.OccurHypInSimpleClause (Some id') ->
      pr_id id ++ strbrk " is used in hypothesis " ++ pr_id id' ++ str"."
  | Evarutil.EvarTypingBreak ev ->
      str "Cannot remove " ++ pr_id id ++
      strbrk " without breaking the typing of " ++
      Printer.pr_existential env sigma ev ++ str"."

let error_clear_dependency env sigma id err =
  errorlabstrm "" (clear_dependency_msg env sigma id err)

let replacing_dependency_msg env sigma id = function
  | Evarutil.OccurHypInSimpleClause None ->
      str "Cannot change " ++ pr_id id ++ str ", it is used in conclusion."
  | Evarutil.OccurHypInSimpleClause (Some id') ->
      str "Cannot change " ++ pr_id id ++
      strbrk ", it is used in hypothesis " ++ pr_id id' ++ str"."
  | Evarutil.EvarTypingBreak ev ->
      str "Cannot change " ++ pr_id id ++
      strbrk " without breaking the typing of " ++
      Printer.pr_existential env sigma ev ++ str"."

let error_replacing_dependency env sigma id err =
  errorlabstrm "" (replacing_dependency_msg env sigma id err)

let thin l gl =
  try Tacmach.thin l gl
  with Evarutil.ClearDependencyError (id,err) ->
    error_clear_dependency (pf_env gl) (project gl) id err

let thin_for_replacing l gl =
  try Tacmach.thin l gl
  with Evarutil.ClearDependencyError (id,err) ->
    error_replacing_dependency (pf_env gl) (project gl) id err

let apply_clear_request clear_flag dft c =
  let check_isvar c =
    if not (isVar c) then
      error "keep/clear modifiers apply only to hypothesis names." in
  let clear = match clear_flag with
    | None -> dft && isVar c
    | Some clear -> check_isvar c; clear in
  if clear then Proofview.V82.tactic (thin [destVar c])
  else Tacticals.New.tclIDTAC

(* Moving hypotheses *)
let move_hyp id dest gl = Tacmach.move_hyp id dest gl

(* Renaming hypotheses *)
let rename_hyp repl =
  let fold accu (src, dst) = match accu with
  | None -> None
  | Some (srcs, dsts) ->
    if Id.Set.mem src srcs then None
    else if Id.Set.mem dst dsts then None
    else
      let srcs = Id.Set.add src srcs in
      let dsts = Id.Set.add dst dsts in
      Some (srcs, dsts)
  in
  let init = Some (Id.Set.empty, Id.Set.empty) in
  let dom = List.fold_left fold init repl in
  match dom with
  | None -> Tacticals.New.tclZEROMSG (str "Not a one-to-one name mapping")
  | Some (src, dst) ->
    Proofview.Goal.enter { enter = begin fun gl ->
      let gl = Proofview.Goal.assume gl in
      let hyps = Proofview.Goal.hyps gl in
      let concl = Proofview.Goal.concl gl in
      let store = Proofview.Goal.extra gl in
      (** Check that we do not mess variables *)
      let fold accu (id, _, _) = Id.Set.add id accu in
      let vars = List.fold_left fold Id.Set.empty hyps in
      let () =
        if not (Id.Set.subset src vars) then
          let hyp = Id.Set.choose (Id.Set.diff src vars) in
          raise (RefinerError (NoSuchHyp hyp))
      in
      let mods = Id.Set.diff vars src in
      let () =
        try
          let elt = Id.Set.choose (Id.Set.inter dst mods) in
          Errors.errorlabstrm "" (pr_id elt ++ str " is already used")
        with Not_found -> ()
      in
      (** All is well *)
      let make_subst (src, dst) = (src, mkVar dst) in
      let subst = List.map make_subst repl in
      let subst c = Vars.replace_vars subst c in
      let map (id, body, t) =
        let id = try List.assoc_f Id.equal id repl with Not_found -> id in
        (id, Option.map subst body, subst t)
      in
      let nhyps = List.map map hyps in
      let nconcl = subst concl in
      let nctx = Environ.val_of_named_context nhyps in
      let instance = List.map (fun (id, _, _) -> mkVar id) hyps in
      Proofview.Refine.refine ~unsafe:true { run = begin fun sigma ->
        let sigma = Sigma.to_evar_map sigma in
        let (sigma, c) = Evarutil.new_evar_instance nctx sigma nconcl ~store instance in
        Sigma.Unsafe.of_pair (c, sigma)
      end }
    end }

(**************************************************************)
(*          Fresh names                                       *)
(**************************************************************)

let fresh_id_in_env avoid id env =
  next_ident_away_in_goal id (avoid@ids_of_named_context (named_context env))

let fresh_id avoid id gl =
  fresh_id_in_env avoid id (pf_env gl)

let new_fresh_id avoid id gl =
  fresh_id_in_env avoid id (Proofview.Goal.env gl)

let id_of_name_with_default id = function
  | Anonymous -> id
  | Name id   -> id

let default_id_of_sort s =
  if Sorts.is_small s then default_small_ident else default_type_ident

let default_id env sigma = function
  | (name,None,t) ->
      let dft = default_id_of_sort (Retyping.get_sort_of env sigma t) in
      id_of_name_with_default dft name
  | (name,Some b,_) -> id_of_name_using_hdchar env b name

(* Non primitive introduction tactics are treated by intro_then_gen
   There is possibly renaming, with possibly names to avoid and
   possibly a move to do after the introduction *)

type name_flag =
  | NamingAvoid of Id.t list
  | NamingBasedOn of Id.t * Id.t list
  | NamingMustBe of Loc.t * Id.t

let naming_of_name = function
  | Anonymous -> NamingAvoid []
  | Name id -> NamingMustBe (dloc,id)

let find_name mayrepl decl naming gl = match naming with
  | NamingAvoid idl ->
      (* this case must be compatible with [find_intro_names] below. *)
      let env = Proofview.Goal.env gl in
      let sigma = Tacmach.New.project gl in
      new_fresh_id idl (default_id env sigma decl) gl
  | NamingBasedOn (id,idl) ->  new_fresh_id idl id gl
  | NamingMustBe (loc,id) ->
      (* When name is given, we allow to hide a global name *)
      let ids_of_hyps = Tacmach.New.pf_ids_of_hyps gl in
      let id' = next_ident_away id ids_of_hyps in
      if not mayrepl && not (Id.equal id' id) then
        user_err_loc (loc,"",pr_id id ++ str" is already used.");
      id

(**************************************************************)
(*            Cut rule                                        *)
(**************************************************************)

let assert_before_then_gen b naming t tac =
  Proofview.Goal.enter { enter = begin fun gl ->
    let id = find_name b (Anonymous,None,t) naming gl in
    Tacticals.New.tclTHENLAST
      (Proofview.V82.tactic
         (fun gl ->
           try Tacmach.internal_cut b id t gl
           with Evarutil.ClearDependencyError (id,err) ->
             error_replacing_dependency (pf_env gl) (project gl) id err))
      (tac id)
  end }

let assert_before_gen b naming t =
  assert_before_then_gen b naming t (fun _ -> Proofview.tclUNIT ())

let assert_before na = assert_before_gen false (naming_of_name na)
let assert_before_replacing id = assert_before_gen true (NamingMustBe (dloc,id))

let assert_after_then_gen b naming t tac =
  Proofview.Goal.enter { enter = begin fun gl ->
    let id = find_name b (Anonymous,None,t) naming gl in
    Tacticals.New.tclTHENFIRST
      (Proofview.V82.tactic
         (fun gl ->
           try Tacmach.internal_cut_rev b id t gl
           with Evarutil.ClearDependencyError (id,err) ->
             error_replacing_dependency (pf_env gl) (project gl) id err))
      (tac id)
  end }

let assert_after_gen b naming t =
  assert_after_then_gen b naming t (fun _ -> (Proofview.tclUNIT ()))

let assert_after na = assert_after_gen false (naming_of_name na)
let assert_after_replacing id = assert_after_gen true (NamingMustBe (dloc,id))

(**************************************************************)
(*          Fixpoints and CoFixpoints                         *)
(**************************************************************)

(* Refine as a fixpoint *)
let mutual_fix = Tacmach.mutual_fix

let fix ido n gl = match ido with
  | None ->
      mutual_fix (fresh_id [] (Pfedit.get_current_proof_name ()) gl) n [] 0 gl
  | Some id ->
      mutual_fix id n [] 0 gl

(* Refine as a cofixpoint *)
let mutual_cofix = Tacmach.mutual_cofix

let cofix ido gl = match ido with
  | None ->
      mutual_cofix (fresh_id [] (Pfedit.get_current_proof_name ()) gl) [] 0 gl
  | Some id ->
      mutual_cofix id [] 0 gl

(**************************************************************)
(*          Reduction and conversion tactics                  *)
(**************************************************************)

type tactic_reduction = env -> evar_map -> constr -> constr

let pf_reduce_decl redfun where (id,c,ty) gl =
  let redfun' = Tacmach.pf_reduce redfun gl in
  match c with
  | None ->
      if where == InHypValueOnly then
	errorlabstrm "" (pr_id id ++ str " has no value.");
      (id,None,redfun' ty)
  | Some b ->
      let b' = if where != InHypTypeOnly then redfun' b else b in
      let ty' =	if where != InHypValueOnly then redfun' ty else ty in
      (id,Some b',ty')

(* Possibly equip a reduction with the occurrences mentioned in an
   occurrence clause *)

let error_illegal_clause () =
  error "\"at\" clause not supported in presence of an occurrence clause."

let error_illegal_non_atomic_clause () =
  error "\"at\" clause not supported in presence of a non atomic \"in\" clause."

let error_occurrences_not_unsupported () =
  error "Occurrences not supported for this reduction tactic."

let bind_change_occurrences occs = function
  | None -> None
  | Some c -> Some (Redexpr.out_with_occurrences (occs,c))

let bind_red_expr_occurrences occs nbcl redexp =
  let has_at_clause = function
    | Unfold l -> List.exists (fun (occl,_) -> occl != AllOccurrences) l
    | Pattern l -> List.exists (fun (occl,_) -> occl != AllOccurrences) l
    | Simpl (_,Some (occl,_)) -> occl != AllOccurrences
    | _ -> false in
  if occs == AllOccurrences then
    if nbcl > 1 && has_at_clause redexp then
      error_illegal_non_atomic_clause ()
    else
      redexp
  else
    match redexp with
    | Unfold (_::_::_) ->
	error_illegal_clause ()
    | Unfold [(occl,c)] ->
	if occl != AllOccurrences then
	  error_illegal_clause ()
	else
	  Unfold [(occs,c)]
    | Pattern (_::_::_) ->
	error_illegal_clause ()
    | Pattern [(occl,c)] ->
	if occl != AllOccurrences then
	  error_illegal_clause ()
	else
	  Pattern [(occs,c)]
    | Simpl (f,Some (occl,c)) ->
	if occl != AllOccurrences then
	  error_illegal_clause ()
	else
	  Simpl (f,Some (occs,c))
    | CbvVm (Some (occl,c)) ->
        if occl != AllOccurrences then
          error_illegal_clause ()
        else
          CbvVm (Some (occs,c))
    | CbvNative (Some (occl,c)) ->
        if occl != AllOccurrences then
          error_illegal_clause ()
        else
          CbvNative (Some (occs,c))
    | Red _ | Hnf | Cbv _ | Lazy _ | Cbn _
    | ExtraRedExpr _ | Fold _ | Simpl (_,None) | CbvVm None | CbvNative None ->
	error_occurrences_not_unsupported ()
    | Unfold [] | Pattern [] ->
	assert false

(* The following two tactics apply an arbitrary
   reduction function either to the conclusion or to a
   certain hypothesis *)

let reduct_in_concl (redfun,sty) gl =
  Proofview.V82.of_tactic (convert_concl_no_check (Tacmach.pf_reduce redfun gl (Tacmach.pf_concl gl)) sty) gl

let reduct_in_hyp ?(check=false) redfun (id,where) gl =
  Proofview.V82.of_tactic (convert_hyp ~check
    (pf_reduce_decl redfun where (Tacmach.pf_get_hyp gl id) gl)) gl

let revert_cast (redfun,kind as r) =
  if kind == DEFAULTcast then (redfun,REVERTcast) else r

let reduct_option ?(check=false) redfun = function
  | Some id -> reduct_in_hyp ~check (fst redfun) id
  | None    -> reduct_in_concl (revert_cast redfun)

(** Tactic reduction modulo evars (for universes essentially) *)

let pf_e_reduce_decl redfun where (id,c,ty) gl =
  let sigma = project gl in
  let redfun = redfun (pf_env gl) in
  match c with
  | None ->
      if where == InHypValueOnly then
	errorlabstrm "" (pr_id id ++ str " has no value.");
    let sigma, ty' = redfun sigma ty in
      sigma, (id,None,ty')
  | Some b ->
      let sigma, b' = if where != InHypTypeOnly then redfun sigma b else sigma, b in
      let sigma, ty' = if where != InHypValueOnly then redfun sigma ty else sigma, ty in
	sigma, (id,Some b',ty')

let e_reduct_in_concl (redfun,sty) gl =
  Proofview.V82.of_tactic
    (let sigma, c' = (Tacmach.pf_apply redfun gl (Tacmach.pf_concl gl)) in
       Proofview.Unsafe.tclEVARS sigma <*> 
	 convert_concl_no_check c' sty) gl

let e_reduct_in_hyp ?(check=false) redfun (id,where) gl =
  Proofview.V82.of_tactic 
    (let sigma, decl' = pf_e_reduce_decl redfun where (Tacmach.pf_get_hyp gl id) gl in
       Proofview.Unsafe.tclEVARS sigma <*> 
	 convert_hyp ~check decl') gl

let e_reduct_option ?(check=false) redfun = function
  | Some id -> e_reduct_in_hyp ~check (fst redfun) id
  | None    -> e_reduct_in_concl (revert_cast redfun)

(** Versions with evars to maintain the unification of universes resulting
    from conversions. *)

let e_change_in_concl (redfun,sty) =
  Proofview.Goal.s_enter { s_enter = begin fun gl ->
    let sigma = Proofview.Goal.sigma gl in
    let sigma = Sigma.to_evar_map sigma in
    let (sigma, c) = redfun (Proofview.Goal.env gl) sigma (Proofview.Goal.raw_concl gl) in
    Sigma.Unsafe.of_pair (convert_concl_no_check c sty, sigma)
  end }

let e_pf_change_decl (redfun : bool -> e_reduction_function) where (id,c,ty) env sigma =
  match c with
  | None ->
      if where == InHypValueOnly then
	errorlabstrm "" (pr_id id ++ str " has no value.");
    let sigma',ty' = redfun false env sigma ty in
      sigma', (id,None,ty')
  | Some b ->
      let sigma',b' = 
	if where != InHypTypeOnly then redfun true env sigma b else sigma, b 
      in
      let sigma',ty' = 
	if where != InHypValueOnly then redfun false env sigma' ty else sigma', ty 
      in
	sigma', (id,Some b',ty')

let e_change_in_hyp redfun (id,where) =
  Proofview.Goal.s_enter { s_enter = begin fun gl ->
    let sigma = Proofview.Goal.sigma gl in
    let sigma = Sigma.to_evar_map sigma in
    let hyp = Tacmach.New.pf_get_hyp id (Proofview.Goal.assume gl) in
    let sigma, c = e_pf_change_decl redfun where hyp (Proofview.Goal.env gl) sigma in
    Sigma.Unsafe.of_pair (convert_hyp c, sigma)
  end }

type change_arg = Pattern.patvar_map -> constr Sigma.run

let make_change_arg c pats =
  { run = fun sigma -> Sigma.here (replace_vars (Id.Map.bindings pats) c) sigma }

let check_types env sigma mayneedglobalcheck deep newc origc =
  let t1 = Retyping.get_type_of env sigma newc in
  if deep then begin
    let t2 = Retyping.get_type_of env sigma origc in
    let sigma, t2 = Evarsolve.refresh_universes ~onlyalg:true (Some false) env sigma t2 in
    if not (snd (infer_conv ~pb:Reduction.CUMUL env sigma t1 t2)) then
      if
        isSort (whd_betadeltaiota env sigma t1) &&
        isSort (whd_betadeltaiota env sigma t2)
      then
        mayneedglobalcheck := true
      else
        errorlabstrm "convert-check-hyp" (str "Types are incompatible.")
  end
  else
    if not (isSort (whd_betadeltaiota env sigma t1)) then
      errorlabstrm "convert-check-hyp" (str "Not a type.")

(* Now we introduce different instances of the previous tacticals *)
let change_and_check cv_pb mayneedglobalcheck deep t env sigma c =
  let sigma = Sigma.Unsafe.of_evar_map sigma in
  let Sigma (t', sigma, p) = t.run sigma in
  let sigma = Sigma.to_evar_map sigma in
  check_types env sigma mayneedglobalcheck deep t' c;
  let sigma, b = infer_conv ~pb:cv_pb env sigma t' c in
  if not b then errorlabstrm "convert-check-hyp" (str "Not convertible.");
  sigma, t'

(* Use cumulativity only if changing the conclusion not a subterm *)
let change_on_subterm cv_pb deep t where env sigma c =
  let mayneedglobalcheck = ref false in
  let sigma,c = match where with
  | None -> change_and_check cv_pb mayneedglobalcheck deep (t Id.Map.empty) env sigma c
  | Some occl ->
      e_contextually false occl
        (fun subst ->
          change_and_check Reduction.CONV mayneedglobalcheck true (t subst))
        env sigma c in
  if !mayneedglobalcheck then
    begin
      try ignore (Typing.unsafe_type_of env sigma c)
      with e when catchable_exception e ->
        error "Replacement would lead to an ill-typed term."
    end;
  sigma,c

let change_in_concl occl t =
  e_change_in_concl ((change_on_subterm Reduction.CUMUL false t occl),DEFAULTcast)

let change_in_hyp occl t id  =
  e_change_in_hyp (fun x -> change_on_subterm Reduction.CONV x t occl) id

let change_option occl t = function
  | Some id -> change_in_hyp occl t id
  | None -> change_in_concl occl t

let change chg c cls gl =
  let cls = concrete_clause_of (fun () -> Tacmach.pf_ids_of_hyps gl) cls in
  Proofview.V82.of_tactic (Tacticals.New.tclMAP (function
    | OnHyp (id,occs,where) ->
       change_option (bind_change_occurrences occs chg) c (Some (id,where))
    | OnConcl occs ->
       change_option (bind_change_occurrences occs chg) c None)
    cls) gl

let change_concl t = 
  change_in_concl None (make_change_arg t)

(* Pour usage interne (le niveau User est pris en compte par reduce) *)
let red_in_concl        = reduct_in_concl (red_product,REVERTcast)
let red_in_hyp          = reduct_in_hyp    red_product
let red_option          = reduct_option   (red_product,REVERTcast)
let hnf_in_concl        = reduct_in_concl (hnf_constr,REVERTcast)
let hnf_in_hyp          = reduct_in_hyp    hnf_constr
let hnf_option          = reduct_option   (hnf_constr,REVERTcast)
let simpl_in_concl      = reduct_in_concl (simpl,REVERTcast)
let simpl_in_hyp        = reduct_in_hyp    simpl
let simpl_option        = reduct_option   (simpl,REVERTcast)
let normalise_in_concl  = reduct_in_concl (compute,REVERTcast)
let normalise_in_hyp    = reduct_in_hyp    compute
let normalise_option    = reduct_option   (compute,REVERTcast)
let normalise_vm_in_concl = reduct_in_concl (Redexpr.cbv_vm,VMcast)
let unfold_in_concl loccname = reduct_in_concl (unfoldn loccname,REVERTcast)
let unfold_in_hyp   loccname = reduct_in_hyp   (unfoldn loccname)
let unfold_option   loccname = reduct_option (unfoldn loccname,DEFAULTcast)
let pattern_option l = e_reduct_option (pattern_occs l,DEFAULTcast)

(* The main reduction function *)

let reduction_clause redexp cl =
  let nbcl = List.length cl in
  List.map (function
    | OnHyp (id,occs,where) ->
	(Some (id,where), bind_red_expr_occurrences occs nbcl redexp)
    | OnConcl occs ->
	(None, bind_red_expr_occurrences occs nbcl redexp)) cl

let reduce redexp cl goal =
  let cl = concrete_clause_of (fun () -> Tacmach.pf_ids_of_hyps goal) cl in
  let redexps = reduction_clause redexp cl in
  let check = match redexp with Fold _ | Pattern _ -> true | _ -> false in
  let tac = tclMAP (fun (where,redexp) ->
    e_reduct_option ~check
      (Redexpr.reduction_of_red_expr (Tacmach.pf_env goal) redexp) where) redexps in
  if check then with_check tac goal else tac goal

(* Unfolding occurrences of a constant *)

let unfold_constr = function
  | ConstRef sp -> unfold_in_concl [AllOccurrences,EvalConstRef sp]
  | VarRef id -> unfold_in_concl [AllOccurrences,EvalVarRef id]
  | _ -> errorlabstrm "unfold_constr" (str "Cannot unfold a non-constant.")

(*******************************************)
(*         Introduction tactics            *)
(*******************************************)

(* Returns the names that would be created by intros, without doing
   intros.  This function is supposed to be compatible with an
   iteration of [find_name] above. As [default_id] checks the sort of
   the type to build hyp names, we maintain an environment to be able
   to type dependent hyps. *)
let find_intro_names ctxt gl =
  let _, res = List.fold_right
    (fun decl acc ->
      let wantedname,x,typdecl = decl in
      let env,idl = acc in
      let name = fresh_id idl (default_id env gl.sigma decl) gl in
      let newenv = push_rel (wantedname,x,typdecl) env in
      (newenv,(name::idl)))
    ctxt (pf_env gl , []) in
  List.rev res

let build_intro_tac id dest tac = match dest with
  | MoveLast -> Tacticals.New.tclTHEN (introduction id) (tac id)
  | dest -> Tacticals.New.tclTHENLIST 
    [introduction id; 
     Proofview.V82.tactic (move_hyp id dest); tac id]
    
let rec intro_then_gen name_flag move_flag force_flag dep_flag tac =
  Proofview.Goal.enter { enter = begin fun gl ->
    let concl = Proofview.Goal.concl (Proofview.Goal.assume gl) in
    let concl = nf_evar (Tacmach.New.project gl) concl in
    match kind_of_term concl with
    | Prod (name,t,u) when not dep_flag || (dependent (mkRel 1) u) ->
        let name = find_name false (name,None,t) name_flag gl in
	build_intro_tac name move_flag tac
    | LetIn (name,b,t,u) when not dep_flag || (dependent (mkRel 1) u) ->
        let name = find_name false (name,Some b,t) name_flag gl in
	build_intro_tac name move_flag tac
    | _ ->
	begin if not force_flag then Proofview.tclZERO (RefinerError IntroNeedsProduct)
            (* Note: red_in_concl includes betaiotazeta and this was like *)
            (* this since at least V6.3 (a pity *)
            (* that intro do betaiotazeta only when reduction is needed; and *)
            (* probably also a pity that intro does zeta *)
          else Proofview.tclUNIT ()
        end <*>
	  Proofview.tclORELSE
	  (Tacticals.New.tclTHEN (Proofview.V82.tactic hnf_in_concl)
	     (intro_then_gen name_flag move_flag false dep_flag tac))
          begin function (e, info) -> match e with
            | RefinerError IntroNeedsProduct ->
                Tacticals.New.tclZEROMSG (str "No product even after head-reduction.")
            | e -> Proofview.tclZERO ~info e
          end
  end }

let intro_gen n m f d = intro_then_gen n m f d (fun _ -> Proofview.tclUNIT ())
let intro_mustbe_force id = intro_gen (NamingMustBe (dloc,id)) MoveLast true false
let intro_using id = intro_gen (NamingBasedOn (id,[])) MoveLast false false

let intro_then = intro_then_gen (NamingAvoid []) MoveLast false false
let intro = intro_gen (NamingAvoid []) MoveLast false false
let introf = intro_gen (NamingAvoid []) MoveLast true false
let intro_avoiding l = intro_gen (NamingAvoid l) MoveLast false false

let intro_move_avoid idopt avoid hto = match idopt with
  | None -> intro_gen (NamingAvoid avoid) hto true false
  | Some id -> intro_gen (NamingMustBe (dloc,id)) hto true false

let intro_move idopt hto = intro_move_avoid idopt [] hto

(**** Multiple introduction tactics ****)

let rec intros_using = function
  | []     -> Proofview.tclUNIT()
  | str::l -> Tacticals.New.tclTHEN (intro_using str) (intros_using l)

let intros = Tacticals.New.tclREPEAT intro

let intro_forthcoming_then_gen name_flag move_flag dep_flag n bound tac =
  let rec aux n ids =
    (* Note: we always use the bound when there is one for "*" and "**" *)
    if (match bound with None -> true | Some (_,p) -> n < p) then
    Proofview.tclORELSE
      begin
      intro_then_gen name_flag move_flag false dep_flag
         (fun id -> aux (n+1) (id::ids))
      end
      begin function (e, info) -> match e with
      | RefinerError IntroNeedsProduct ->
          tac ids
      | e -> Proofview.tclZERO ~info e
      end
    else
      tac ids
  in
  aux n []

let get_next_hyp_position id gl =
  let rec aux = function
  | [] -> raise (RefinerError (NoSuchHyp id))
  | (hyp,_,_) :: right ->
    if Id.equal hyp id then
      match right with (id,_,_)::_ -> MoveBefore id | [] -> MoveLast
    else
      aux right
  in
  aux (Proofview.Goal.hyps (Proofview.Goal.assume gl))

let get_previous_hyp_position id gl =
  let rec aux dest = function
  | [] -> raise (RefinerError (NoSuchHyp id))
  | (hyp,_,_) :: right ->
    if Id.equal hyp id then dest else aux (MoveAfter hyp) right
  in
  aux MoveLast (Proofview.Goal.hyps (Proofview.Goal.assume gl))

let intro_replacing id =
  Proofview.Goal.enter { enter = begin fun gl ->
  let next_hyp = get_next_hyp_position id gl in
  Tacticals.New.tclTHENLIST [
    Proofview.V82.tactic (thin_for_replacing [id]);
    introduction id;
    Proofview.V82.tactic (move_hyp id next_hyp);
  ]
  end }

(* We have e.g. [x, y, y', x', y'' |- forall y y' y'', G] and want to
   reintroduce y, y,' y''. Note that we have to clear y, y' and y''
   before introducing y because y' or y'' can e.g. depend on old y. *)

(* This version assumes that replacement is actually possible *)
(* (ids given in the introduction order) *)
(* We keep a sub-optimality in cleaing for compatibility with *)
(* the behavior of inversion *)
let intros_possibly_replacing ids =
  let suboptimal = true in
  Proofview.Goal.enter { enter = begin fun gl ->
    let posl = List.map (fun id -> (id, get_next_hyp_position id gl)) ids in
    Tacticals.New.tclTHEN
      (Tacticals.New.tclMAP (fun id -> 
	Tacticals.New.tclTRY (Proofview.V82.tactic (thin_for_replacing [id])))
	 (if suboptimal then ids else List.rev ids))
      (Tacticals.New.tclMAP (fun (id,pos) ->
        Tacticals.New.tclORELSE (intro_move (Some id) pos) (intro_using id))
         posl)
  end }

(* This version assumes that replacement is actually possible *)
let intros_replacing ids =
  Proofview.Goal.enter { enter = begin fun gl ->
    let posl = List.map (fun id -> (id, get_next_hyp_position id gl)) ids in
    Tacticals.New.tclTHEN
      (Proofview.V82.tactic (thin_for_replacing ids))
      (Tacticals.New.tclMAP (fun (id,pos) -> intro_move (Some id) pos) posl)
  end }

(* User-level introduction tactics *)

let pf_lookup_hypothesis_as_renamed env ccl = function
  | AnonHyp n -> Detyping.lookup_index_as_renamed env ccl n
  | NamedHyp id -> Detyping.lookup_name_as_displayed env ccl id

let pf_lookup_hypothesis_as_renamed_gen red h gl =
  let env = pf_env gl in
  let rec aux ccl =
    match pf_lookup_hypothesis_as_renamed env ccl h with
      | None when red ->
          aux
	    (snd ((fst (Redexpr.reduction_of_red_expr env (Red true)))
	       env (project gl) ccl))
      | x -> x
  in
  try aux (Tacmach.pf_concl gl)
  with Redelimination -> None

let is_quantified_hypothesis id g =
  match pf_lookup_hypothesis_as_renamed_gen false (NamedHyp id) g with
    | Some _ -> true
    | None -> false

let msg_quantified_hypothesis = function
  | NamedHyp id ->
      str "quantified hypothesis named " ++ pr_id id
  | AnonHyp n ->
      pr_nth n ++
      str " non dependent hypothesis"

let depth_of_quantified_hypothesis red h gl =
  match pf_lookup_hypothesis_as_renamed_gen red h gl with
    | Some depth -> depth
    | None ->
        errorlabstrm "lookup_quantified_hypothesis"
          (str "No " ++ msg_quantified_hypothesis h ++
	  strbrk " in current goal" ++
	  (if red then strbrk " even after head-reduction" else mt ()) ++
	  str".")

let intros_until_gen red h =
  Proofview.Goal.nf_enter { enter = begin fun gl ->
  let n = Tacmach.New.of_old (depth_of_quantified_hypothesis red h) gl in
  Tacticals.New.tclDO n (if red then introf else intro)
  end }

let intros_until_id id = intros_until_gen false (NamedHyp id)
let intros_until_n_gen red n = intros_until_gen red (AnonHyp n)

let intros_until = intros_until_gen true
let intros_until_n = intros_until_n_gen true

let tclCHECKVAR id gl = ignore (Tacmach.pf_get_hyp gl id); tclIDTAC gl

let try_intros_until_id_check id =
  Tacticals.New.tclORELSE (intros_until_id id) (Proofview.V82.tactic (tclCHECKVAR id))

let try_intros_until tac = function
  | NamedHyp id -> Tacticals.New.tclTHEN (try_intros_until_id_check id) (tac id)
  | AnonHyp n -> Tacticals.New.tclTHEN (intros_until_n n) (Tacticals.New.onLastHypId tac)

let rec intros_move = function
  | [] -> Proofview.tclUNIT ()
  | (hyp,destopt) :: rest ->
      Tacticals.New.tclTHEN (intro_gen (NamingMustBe (dloc,hyp)) destopt false false)
	(intros_move rest)

let run_delayed env sigma c =
  Sigma.run sigma { Sigma.run = fun sigma -> c.delayed env sigma }

(* Apply a tactic on a quantified hypothesis, an hypothesis in context
   or a term with bindings *)

let onOpenInductionArg env sigma tac = function
  | clear_flag,ElimOnConstr f ->
      let (cbl, sigma') = run_delayed env sigma f in
      let pending = (sigma,sigma') in
      Tacticals.New.tclTHEN
        (Proofview.Unsafe.tclEVARS sigma')
        (tac clear_flag (pending,cbl))
  | clear_flag,ElimOnAnonHyp n ->
      Tacticals.New.tclTHEN
        (intros_until_n n)
        (Tacticals.New.onLastHyp
           (fun c ->
             Proofview.Goal.enter { enter = begin fun gl ->
             let sigma = Tacmach.New.project gl in
             let pending = (sigma,sigma) in
             tac clear_flag (pending,(c,NoBindings))
             end }))
  | clear_flag,ElimOnIdent (_,id) ->
      (* A quantified hypothesis *)
      Tacticals.New.tclTHEN
        (try_intros_until_id_check id)
        (Proofview.Goal.enter { enter = begin fun gl ->
         let sigma = Tacmach.New.project gl in
         let pending = (sigma,sigma) in
         tac clear_flag (pending,(mkVar id,NoBindings))
        end })

let onInductionArg tac = function
  | clear_flag,ElimOnConstr cbl ->
      tac clear_flag cbl
  | clear_flag,ElimOnAnonHyp n ->
      Tacticals.New.tclTHEN
        (intros_until_n n)
        (Tacticals.New.onLastHyp (fun c -> tac clear_flag (c,NoBindings)))
  | clear_flag,ElimOnIdent (_,id) ->
      (* A quantified hypothesis *)
      Tacticals.New.tclTHEN
        (try_intros_until_id_check id)
        (tac clear_flag (mkVar id,NoBindings))

let map_induction_arg f = function
  | clear_flag,ElimOnConstr g -> clear_flag,ElimOnConstr (f g)
  | clear_flag,ElimOnAnonHyp n as x -> x
  | clear_flag,ElimOnIdent id as x -> x

(****************************************)
(* tactic "cut" (actually modus ponens) *)
(****************************************)

let cut c =
  Proofview.Goal.enter { enter = begin fun gl ->
    let env = Proofview.Goal.env gl in
    let sigma = Tacmach.New.project gl in
    let concl = Tacmach.New.pf_nf_concl gl in
    let is_sort =
      try
        (** Backward compat: ensure that [c] is well-typed. *)
        let typ = Typing.unsafe_type_of env sigma c in
        let typ = whd_betadeltaiota env sigma typ in
        match kind_of_term typ with
        | Sort _ -> true
        | _ -> false
      with e when Pretype_errors.precatchable_exception e -> false
    in
    if is_sort then
      let id = next_name_away_with_default "H" Anonymous (Tacmach.New.pf_ids_of_hyps gl) in
      (** Backward compat: normalize [c]. *)
      let c = local_strong whd_betaiota sigma c in
      Proofview.Refine.refine ~unsafe:true { run = begin fun h ->
        let Sigma (f, h, p) = Evarutil.new_evar ~principal:true env h (mkArrow c (Vars.lift 1 concl)) in
        let Sigma (x, h, q) = Evarutil.new_evar env h c in
        let f = mkLambda (Name id, c, mkApp (Vars.lift 1 f, [|mkRel 1|])) in
        Sigma (mkApp (f, [|x|]), h, p +> q)
      end }
    else
      Tacticals.New.tclZEROMSG (str "Not a proposition or a type.")
  end }

let error_uninstantiated_metas t clenv =
  let na = meta_name clenv.evd (List.hd (Metaset.elements (metavars_of t))) in
  let id = match na with Name id -> id | _ -> anomaly (Pp.str "unnamed dependent meta")
  in errorlabstrm "" (str "Cannot find an instance for " ++ pr_id id ++ str".")

let check_unresolved_evars_of_metas sigma clenv =
  (* This checks that Metas turned into Evars by *)
  (* Refiner.pose_all_metas_as_evars are resolved *)
  List.iter (fun (mv,b) -> match b with
  | Clval (_,(c,_),_) ->
    (match kind_of_term c.rebus with
    | Evar (evk,_) when Evd.is_undefined clenv.evd evk
                     && not (Evd.mem sigma evk) ->
      error_uninstantiated_metas (mkMeta mv) clenv
    | _ -> ())
  | _ -> ())
  (meta_list clenv.evd)

let do_replace id = function
  | NamingMustBe (_,id') when Option.equal Id.equal id (Some id') -> true
  | _ -> false

(* For a clenv expressing some lemma [C[?1:T1,...,?n:Tn] : P] and some
   goal [G], [clenv_refine_in] returns [n+1] subgoals, the [n] last
   ones (resp [n] first ones if [sidecond_first] is [true]) being the
   [Ti] and the first one (resp last one) being [G] whose hypothesis
   [id] is replaced by P using the proof given by [tac] *)

let clenv_refine_in ?(sidecond_first=false) with_evars ?(with_classes=true) 
    targetid id sigma0 clenv tac =
  let clenv = Clenvtac.clenv_pose_dependent_evars with_evars clenv in
  let clenv =
    if with_classes then
      { clenv with evd = Typeclasses.resolve_typeclasses 
	  ~fail:(not with_evars) clenv.env clenv.evd }
    else clenv
  in
  let new_hyp_typ = clenv_type clenv in
  if not with_evars then check_unresolved_evars_of_metas sigma0 clenv;
  if not with_evars && occur_meta new_hyp_typ then
    error_uninstantiated_metas new_hyp_typ clenv;
  let new_hyp_prf = clenv_value clenv in
  let exact_tac = Proofview.V82.tactic (Tacmach.refine_no_check new_hyp_prf) in
  let naming = NamingMustBe (dloc,targetid) in
  let with_clear = do_replace (Some id) naming in
  Tacticals.New.tclTHEN
    (Proofview.Unsafe.tclEVARS clenv.evd)
    (if sidecond_first then
       Tacticals.New.tclTHENFIRST
         (assert_before_then_gen with_clear naming new_hyp_typ tac) exact_tac
     else
       Tacticals.New.tclTHENLAST
         (assert_after_then_gen with_clear naming new_hyp_typ tac) exact_tac)

(********************************************)
(*       Elimination tactics                *)
(********************************************)

let last_arg c = match kind_of_term c with
  | App (f,cl) ->
      Array.last cl
  | _ -> anomaly (Pp.str "last_arg")

let nth_arg i c =
  if Int.equal i (-1) then last_arg c else
  match kind_of_term c with
  | App (f,cl) -> cl.(i)
  | _ -> anomaly (Pp.str "nth_arg")

let index_of_ind_arg t =
  let rec aux i j t = match kind_of_term t with
  | Prod (_,t,u) ->
      (* heuristic *)
      if isInd (fst (decompose_app t)) then aux (Some j) (j+1) u
      else aux i (j+1) u
  | _ -> match i with
      | Some i -> i
      | None -> error "Could not find inductive argument of elimination scheme."
  in aux None 0 t

let enforce_prop_bound_names rename tac =
  match rename with
  | Some (isrec,nn) when Namegen.use_h_based_elimination_names () ->
      (* Rename dependent arguments in Prop with name "H" *)
      (* so as to avoid having hypothesis such as "t:True", "n:~A" when calling *)
      (* elim or induction with schemes built by Indrec.build_induction_scheme *)
      let rec aux env sigma i t =
        if i = 0 then t else match kind_of_term t with
        | Prod (Name _ as na,t,t') ->
            let very_standard = true in
            let na =
              if Retyping.get_sort_family_of env sigma t = InProp then
                (* "very_standard" says that we should have "H" names only, but
                   this would break compatibility even more... *)
                let s = match Namegen.head_name t with
                  | Some id when not very_standard -> string_of_id id
                  | _ -> "" in
                Name (add_suffix Namegen.default_prop_ident s)
              else
                na in
            mkProd (na,t,aux (push_rel (na,None,t) env) sigma (i-1) t')
        | Prod (Anonymous,t,t') ->
            mkProd (Anonymous,t,aux (push_rel (Anonymous,None,t) env) sigma (i-1) t')
        | LetIn (na,c,t,t') ->
            mkLetIn (na,c,t,aux (push_rel (na,Some c,t) env) sigma (i-1) t')
        | _ -> print_int i; Pp.msg (print_constr t); assert false in
      let rename_branch i =
        Proofview.Goal.nf_enter { enter = begin fun gl ->
          let env = Proofview.Goal.env gl in
          let sigma = Tacmach.New.project gl in
          let t = Proofview.Goal.concl gl in
          change_concl (aux env sigma i t)
        end } in
      (if isrec then Tacticals.New.tclTHENFIRSTn else Tacticals.New.tclTHENLASTn)
        tac
        (Array.map rename_branch nn)
  | _ ->
      tac

let rec contract_letin_in_lam_header c =
  match kind_of_term c with
  | Lambda (x,t,c)  -> mkLambda (x,t,contract_letin_in_lam_header c)
  | LetIn (x,b,t,c) -> contract_letin_in_lam_header (subst1 b c)
  | _ -> c

let elimination_clause_scheme with_evars ?(with_classes=true) ?(flags=elim_flags ()) 
    rename i (elim, elimty, bindings) indclause =
  Proofview.Goal.enter { enter = begin fun gl ->
  let env = Proofview.Goal.env gl in
  let sigma = Tacmach.New.project gl in
  let elim = contract_letin_in_lam_header elim in
  let elimclause = make_clenv_binding env sigma (elim, elimty) bindings in
  let indmv =
    (match kind_of_term (nth_arg i elimclause.templval.rebus) with
       | Meta mv -> mv
       | _  -> errorlabstrm "elimination_clause"
             (str "The type of elimination clause is not well-formed."))
  in
  let elimclause' = clenv_fchain ~flags indmv elimclause indclause in
  enforce_prop_bound_names rename (Clenvtac.res_pf elimclause' ~with_evars ~with_classes ~flags)
  end }

(*
 * Elimination tactic with bindings and using an arbitrary
 * elimination constant called elimc. This constant should end
 * with a clause (x:I)(P .. ), where P is a bound variable.
 * The term c is of type t, which is a product ending with a type
 * matching I, lbindc are the expected terms for c arguments
 *)

type eliminator = {
  elimindex : int option;  (* None = find it automatically *)
  elimrename : (bool * int array) option; (** None = don't rename Prop hyps with H-names *)
  elimbody : constr with_bindings
}

let general_elim_clause_gen elimtac indclause elim =
  Proofview.Goal.enter { enter = begin fun gl ->
  let env = Proofview.Goal.env gl in
  let sigma = Tacmach.New.project gl in
  let (elimc,lbindelimc) = elim.elimbody in
  let elimt = Retyping.get_type_of env sigma elimc in
  let i =
    match elim.elimindex with None -> index_of_ind_arg elimt | Some i -> i in
  elimtac elim.elimrename i (elimc, elimt, lbindelimc) indclause
  end }

let general_elim with_evars clear_flag (c, lbindc) elim =
  Proofview.Goal.enter { enter = begin fun gl ->
  let env = Proofview.Goal.env gl in
  let sigma = Tacmach.New.project gl in
  let ct = Retyping.get_type_of env sigma c in
  let t = try snd (reduce_to_quantified_ind env sigma ct) with UserError _ -> ct in
  let elimtac = elimination_clause_scheme with_evars in
  let indclause  = make_clenv_binding env sigma (c, t) lbindc in
  Tacticals.New.tclTHEN
    (general_elim_clause_gen elimtac indclause elim)
    (apply_clear_request clear_flag (use_clear_hyp_by_default ()) c)
  end }

(* Case analysis tactics *)

let general_case_analysis_in_context with_evars clear_flag (c,lbindc) =
  Proofview.Goal.nf_s_enter { s_enter = begin fun gl ->
  let sigma = Proofview.Goal.sigma gl in
  let env = Proofview.Goal.env gl in
  let concl = Proofview.Goal.concl gl in
  let t = Retyping.get_type_of env (Sigma.to_evar_map sigma) c in
  let (mind,_) = reduce_to_quantified_ind env (Sigma.to_evar_map sigma) t in
  let sort = Tacticals.New.elimination_sort_of_goal gl in
  let Sigma (elim, sigma, p) =
    if occur_term c concl then
      build_case_analysis_scheme env sigma mind true sort
    else
      build_case_analysis_scheme_default env sigma mind sort in
  let tac =
  (general_elim with_evars clear_flag (c,lbindc)
   {elimindex = None; elimbody = (elim,NoBindings);
    elimrename = Some (false, constructors_nrealdecls (fst mind))})
  in
  Sigma (tac, sigma, p)
  end }

let general_case_analysis with_evars clear_flag (c,lbindc as cx) =
  match kind_of_term c with
    | Var id when lbindc == NoBindings ->
	Tacticals.New.tclTHEN (try_intros_until_id_check id)
	  (general_case_analysis_in_context with_evars clear_flag cx)
    | _ ->
        general_case_analysis_in_context with_evars clear_flag cx

let simplest_case c = general_case_analysis false None (c,NoBindings)

(* Elimination tactic with bindings but using the default elimination
 * constant associated with the type. *)

exception IsNonrec

let is_nonrec mind = (Global.lookup_mind (fst mind)).mind_finite == Decl_kinds.BiFinite

let find_ind_eliminator ind s gl =
  let gr = lookup_eliminator ind s in
  let evd, c = Tacmach.New.pf_apply Evd.fresh_global gl gr in
    evd, c

let find_eliminator c gl =
  let ((ind,u),t) = Tacmach.New.pf_reduce_to_quantified_ind gl (Tacmach.New.pf_unsafe_type_of gl c) in
  if is_nonrec ind then raise IsNonrec;
  let evd, c = find_ind_eliminator ind (Tacticals.New.elimination_sort_of_goal gl) gl in
    evd, {elimindex = None; elimbody = (c,NoBindings);
          elimrename = Some (true, constructors_nrealdecls ind)}

let default_elim with_evars clear_flag (c,_ as cx) =
  Proofview.tclORELSE
    (Proofview.Goal.s_enter { s_enter = begin fun gl ->
      let sigma, elim = find_eliminator c gl in
      let tac =
	  (general_elim with_evars clear_flag cx elim)
      in
      Sigma.Unsafe.of_pair (tac, sigma)
    end })
    begin function (e, info) -> match e with
      | IsNonrec ->
          (* For records, induction principles aren't there by default
             anymore.  Instead, we do a case analysis instead. *)
          general_case_analysis with_evars clear_flag cx
      | e -> Proofview.tclZERO ~info e
    end

let elim_in_context with_evars clear_flag c = function
  | Some elim ->
      general_elim with_evars clear_flag c
        {elimindex = Some (-1); elimbody = elim; elimrename = None}
  | None -> default_elim with_evars clear_flag c

let elim with_evars clear_flag (c,lbindc as cx) elim =
  match kind_of_term c with
    | Var id when lbindc == NoBindings ->
	Tacticals.New.tclTHEN (try_intros_until_id_check id)
	  (elim_in_context with_evars clear_flag cx elim)
    | _ ->
	elim_in_context with_evars clear_flag cx elim

(* The simplest elimination tactic, with no substitutions at all. *)

let simplest_elim c = default_elim false None (c,NoBindings)

(* Elimination in hypothesis *)
(* Typically, elimclause := (eq_ind ?x ?P ?H ?y ?Heq : ?P ?y)
              indclause : forall ..., hyps -> a=b    (to take place of ?Heq)
              id : phi(a)                            (to take place of ?H)
      and the result is to overwrite id with the proof of phi(b)

   but this generalizes to any elimination scheme with one constructor
   (e.g. it could replace id:A->B->C by id:C, knowing A/\B)
*)

let clenv_fchain_in id ?(flags=elim_flags ()) mv elimclause hypclause =
  try clenv_fchain ~flags mv elimclause hypclause
  with PretypeError (env,evd,NoOccurrenceFound (op,_)) ->
    (* Set the hypothesis name in the message *)
    raise (PretypeError (env,evd,NoOccurrenceFound (op,Some id)))

let elimination_in_clause_scheme with_evars ?(flags=elim_flags ()) 
    id rename i (elim, elimty, bindings) indclause =
  Proofview.Goal.enter { enter = begin fun gl ->
  let env = Proofview.Goal.env gl in
  let sigma = Tacmach.New.project gl in
  let elim = contract_letin_in_lam_header elim in
  let elimclause = make_clenv_binding env sigma (elim, elimty) bindings in
  let indmv = destMeta (nth_arg i elimclause.templval.rebus) in
  let hypmv =
    try match List.remove Int.equal indmv (clenv_independent elimclause) with
      | [a] -> a
      | _ -> failwith ""
    with Failure _ -> errorlabstrm "elimination_clause"
          (str "The type of elimination clause is not well-formed.") in
  let elimclause'  = clenv_fchain ~flags indmv elimclause indclause in
  let hyp = mkVar id in
  let hyp_typ = Retyping.get_type_of env sigma hyp in
  let hypclause = mk_clenv_from_env env sigma (Some 0) (hyp, hyp_typ) in
  let elimclause'' = clenv_fchain_in id ~flags hypmv elimclause' hypclause in
  let new_hyp_typ  = clenv_type elimclause'' in
  if Term.eq_constr hyp_typ new_hyp_typ then
    errorlabstrm "general_rewrite_in"
      (str "Nothing to rewrite in " ++ pr_id id ++ str".");
  clenv_refine_in with_evars id id sigma elimclause''
    (fun id -> Proofview.tclUNIT ())
  end }

let general_elim_clause with_evars flags id c e =
  let elim = match id with
  | None -> elimination_clause_scheme with_evars ~with_classes:true ~flags
  | Some id -> elimination_in_clause_scheme with_evars ~flags id
  in
  general_elim_clause_gen elim c e

(* Apply a tactic below the products of the conclusion of a lemma *)

type conjunction_status =
  | DefinedRecord of constant option list
  | NotADefinedRecordUseScheme of constr

let make_projection env sigma params cstr sign elim i n c u =
  let elim = match elim with
  | NotADefinedRecordUseScheme elim ->
      (* bugs: goes from right to left when i increases! *)
      let (na,b,t) = List.nth cstr.cs_args i in
      let b = match b with None -> mkRel (i+1) | Some b -> b in
      let branch = it_mkLambda_or_LetIn b cstr.cs_args in
      if
	(* excludes dependent projection types *)
	noccur_between 1 (n-i-1) t
	(* to avoid surprising unifications, excludes flexible
	projection types or lambda which will be instantiated by Meta/Evar *)
	&& not (isEvar (fst (whd_betaiota_stack sigma t)))
	&& (accept_universal_lemma_under_conjunctions () || not (isRel t))
      then
        let t = lift (i+1-n) t in
	let abselim = beta_applist (elim,params@[t;branch]) in
	let c = beta_applist (abselim, [mkApp (c, extended_rel_vect 0 sign)]) in
	  Some (it_mkLambda_or_LetIn c sign, it_mkProd_or_LetIn t sign)
      else
	None
  | DefinedRecord l ->
      (* goes from left to right when i increases! *)
      match List.nth l i with
      | Some proj ->
	  let args = extended_rel_vect 0 sign in
	  let proj =
	    if Environ.is_projection proj env then
	      mkProj (Projection.make proj false, mkApp (c, args))
	    else
	      mkApp (mkConstU (proj,u), Array.append (Array.of_list params)
		[|mkApp (c, args)|])
	  in
	  let app = it_mkLambda_or_LetIn proj sign in
	  let t = Retyping.get_type_of env sigma app in
	    Some (app, t)
      | None -> None
  in elim

let descend_in_conjunctions avoid tac (err, info) c =
  Proofview.Goal.nf_enter { enter = begin fun gl ->
  let env = Proofview.Goal.env gl in
  let sigma = Tacmach.New.project gl in
  try
    let t = Retyping.get_type_of env sigma c in
    let ((ind,u),t) = reduce_to_quantified_ind env sigma t in
    let sign,ccl = decompose_prod_assum t in
    match match_with_tuple ccl with
    | Some (_,_,isrec) ->
	let n = (constructors_nrealargs ind).(0) in
	let sort = Tacticals.New.elimination_sort_of_goal gl in
	let IndType (indf,_) = find_rectype env sigma ccl in
	let (_,inst), params = dest_ind_family indf in
	let cstr = (get_constructors env indf).(0) in
	let elim =
	  try DefinedRecord (Recordops.lookup_projections ind)
	  with Not_found ->
            let sigma = Sigma.Unsafe.of_evar_map sigma in
	    let Sigma (elim, _, _) = build_case_analysis_scheme env sigma (ind,u) false sort in
	    NotADefinedRecordUseScheme elim in
	Tacticals.New.tclFIRST
	  (List.init n (fun i ->
            Proofview.Goal.enter { enter = begin fun gl ->
            let env = Proofview.Goal.env gl in
            let sigma = Tacmach.New.project gl in
	    match make_projection env sigma params cstr sign elim i n c u with
	    | None -> Tacticals.New.tclFAIL 0 (mt())
	    | Some (p,pt) ->
	      Tacticals.New.tclTHENS
		(assert_before_gen false (NamingAvoid avoid) pt)
		[Proofview.V82.tactic (refine p);
		 (* Might be ill-typed due to forbidden elimination. *)
		 Tacticals.New.onLastHypId (tac (not isrec))]
           end }))
    | None -> Proofview.tclZERO ~info err
  with RefinerError _|UserError _ -> Proofview.tclZERO ~info err
  end }

(****************************************************)
(*            Resolution tactics                    *)
(****************************************************)

let solve_remaining_apply_goals =
  Proofview.Goal.nf_s_enter { s_enter = begin fun gl ->
  let sigma = Proofview.Goal.sigma gl in
  if !apply_solve_class_goals then
    try 
      let env = Proofview.Goal.env gl in
      let evd = Sigma.to_evar_map sigma in
      let concl = Proofview.Goal.concl gl in
      if Typeclasses.is_class_type evd concl then
        let evd', c' = Typeclasses.resolve_one_typeclass env evd concl in
        let tac =
          (Proofview.V82.tactic (Tacmach.refine_no_check c'))
        in
        Sigma.Unsafe.of_pair (tac, evd')
	else Sigma.here (Proofview.tclUNIT ()) sigma
    with Not_found -> Sigma.here (Proofview.tclUNIT ()) sigma
  else Sigma.here (Proofview.tclUNIT ()) sigma
  end }

let tclORELSEOPT t k =
  Proofview.tclORELSE t
    (fun e -> match k e with
    | None ->
      let (e, info) = e in
      Proofview.tclZERO ~info e
    | Some tac -> tac)

let general_apply with_delta with_destruct with_evars clear_flag (loc,(c,lbind)) =
  Proofview.Goal.nf_enter { enter = begin fun gl ->
  let concl = Proofview.Goal.concl gl in
  let flags =
    if with_delta then default_unify_flags () else default_no_delta_unify_flags () in
  (* The actual type of the theorem. It will be matched against the
  goal. If this fails, then the head constant will be unfolded step by
  step. *)
  let concl_nprod = nb_prod concl in
  let rec try_main_apply with_destruct c =
    Proofview.Goal.enter { enter = begin fun gl ->
    let env = Proofview.Goal.env gl in
    let sigma = Tacmach.New.project gl in

    let thm_ty0 = nf_betaiota sigma (Retyping.get_type_of env sigma c) in
    let try_apply thm_ty nprod =
      try
        let n = nb_prod thm_ty - nprod in
        if n<0 then error "Applied theorem has not enough premisses.";
        let clause = make_clenv_binding_apply env sigma (Some n) (c,thm_ty) lbind in
        Clenvtac.res_pf clause ~with_evars ~flags
      with UserError _ as exn ->
        Proofview.tclZERO exn
    in
    let rec try_red_apply thm_ty (exn0, info) =
      try
        (* Try to head-reduce the conclusion of the theorem *)
        let red_thm = try_red_product env sigma thm_ty in
        tclORELSEOPT
          (try_apply red_thm concl_nprod)
          (function (e, info) -> match e with
          | PretypeError _|RefinerError _|UserError _|Failure _ ->
            Some (try_red_apply red_thm (exn0, info))
          | _ -> None)
      with Redelimination ->
        (* Last chance: if the head is a variable, apply may try
            second order unification *)
        let info = Loc.add_loc info loc in
        let tac =
          if with_destruct then
            descend_in_conjunctions []
              (fun b id ->
                Tacticals.New.tclTHEN
                  (try_main_apply b (mkVar id))
                  (Proofview.V82.tactic (thin [id])))
              (exn0, info) c
          else
            Proofview.tclZERO ~info exn0 in
        if not (Int.equal concl_nprod 0) then
          tclORELSEOPT
            (try_apply thm_ty 0)
            (function (e, info) -> match e with
            | PretypeError _|RefinerError _|UserError _|Failure _->
              Some tac
            | _ -> None)
        else
          tac
    in
    tclORELSEOPT
      (try_apply thm_ty0 concl_nprod)
      (function (e, info) -> match e with
      | PretypeError _|RefinerError _|UserError _|Failure _ ->
        Some (try_red_apply thm_ty0 (e, info))
      | _ -> None)
    end }
  in
    Tacticals.New.tclTHENLIST [
      try_main_apply with_destruct c;
      solve_remaining_apply_goals;
      apply_clear_request clear_flag (use_clear_hyp_by_default ()) c
    ]
  end }

let rec apply_with_bindings_gen b e = function
  | [] -> Proofview.tclUNIT ()
  | [k,cb] -> general_apply b b e k cb
  | (k,cb)::cbl ->
      Tacticals.New.tclTHENLAST
        (general_apply b b e k cb)
        (apply_with_bindings_gen b e cbl)

let apply_with_delayed_bindings_gen b e l = 
  let one k (loc, f) =
    Proofview.Goal.enter { enter = begin fun gl ->
      let sigma = Tacmach.New.project gl in
      let env = Proofview.Goal.env gl in
      let (cb, sigma) = run_delayed env sigma f in
	Tacticals.New.tclWITHHOLES e
          (general_apply b b e k (loc,cb)) sigma
    end }
  in
  let rec aux = function
    | [] -> Proofview.tclUNIT ()
    | [k,f] -> one k f
    | (k,f)::cbl ->
      Tacticals.New.tclTHENLAST
        (one k f) (aux cbl)
  in aux l

let apply_with_bindings cb = apply_with_bindings_gen false false [None,(dloc,cb)]

let eapply_with_bindings cb = apply_with_bindings_gen false true [None,(dloc,cb)]

let apply c = apply_with_bindings_gen false false [None,(dloc,(c,NoBindings))]

let eapply c = apply_with_bindings_gen false true [None,(dloc,(c,NoBindings))]

let apply_list = function
  | c::l -> apply_with_bindings (c,ImplicitBindings l)
  | _ -> assert false

(* [apply_in hyp c] replaces

   hyp : forall y1, ti -> t             hyp : rho(u)
   ========================    with     ============  and the =======
   goal                                 goal                  rho(ti)

   assuming that [c] has type [forall x1..xn -> t' -> u] for some [t]
   unifiable with [t'] with unifier [rho]
*)

let find_matching_clause unifier clause =
  let rec find clause =
    try unifier clause
    with e when catchable_exception e ->
    try find (clenv_push_prod clause)
    with NotExtensibleClause -> failwith "Cannot apply"
  in find clause

let progress_with_clause flags innerclause clause =
  let ordered_metas = List.rev (clenv_independent clause) in
  if List.is_empty ordered_metas then error "Statement without assumptions.";
  let f mv =
    try Some (find_matching_clause (clenv_fchain mv ~flags clause) innerclause)
    with Failure _ -> None
  in
  try List.find_map f ordered_metas
  with Not_found -> error "Unable to unify."

let apply_in_once_main flags innerclause env sigma (d,lbind) =
  let thm = nf_betaiota sigma (Retyping.get_type_of env sigma d) in
  let rec aux clause =
    try progress_with_clause flags innerclause clause
    with e when Errors.noncritical e ->
    let e = Errors.push e in
    try aux (clenv_push_prod clause)
    with NotExtensibleClause -> iraise e
  in
  aux (make_clenv_binding env sigma (d,thm) lbind)

let apply_in_once sidecond_first with_delta with_destruct with_evars naming
    id (clear_flag,(loc,(d,lbind))) tac =
  Proofview.Goal.nf_enter { enter = begin fun gl ->
  let env = Proofview.Goal.env gl in
  let sigma = Tacmach.New.project gl in
  let flags =
    if with_delta then default_unify_flags () else default_no_delta_unify_flags () in
  let t' = Tacmach.New.pf_get_hyp_typ id gl in
  let innerclause = mk_clenv_from_env env sigma (Some 0) (mkVar id,t') in
  let targetid = find_name true (Anonymous,None,t') naming gl in
  let rec aux idstoclear with_destruct c =
    Proofview.Goal.enter { enter = begin fun gl ->
    let env = Proofview.Goal.env gl in
    let sigma = Tacmach.New.project gl in
    try
      let clause = apply_in_once_main flags innerclause env sigma (c,lbind) in
      clenv_refine_in ~sidecond_first with_evars targetid id sigma clause
        (fun id ->
          Tacticals.New.tclTHENLIST [
            apply_clear_request clear_flag false c;
            Proofview.V82.tactic (thin idstoclear);
            tac id
          ])
    with e when with_destruct && Errors.noncritical e ->
      let (e, info) = Errors.push e in
        (descend_in_conjunctions [targetid]
           (fun b id -> aux (id::idstoclear) b (mkVar id))
           (e, info) c)
    end }
  in
  aux [] with_destruct d
  end }

let apply_in_delayed_once sidecond_first with_delta with_destruct with_evars naming
    id (clear_flag,(loc,f)) tac =
  Proofview.Goal.enter { enter = begin fun gl ->
    let env = Proofview.Goal.env gl in
    let sigma = Tacmach.New.project gl in
    let (c, sigma) = run_delayed env sigma f in
    Tacticals.New.tclWITHHOLES with_evars 
      (apply_in_once sidecond_first with_delta with_destruct with_evars
         naming id (clear_flag,(loc,c)) tac)
      sigma
  end }

(* A useful resolution tactic which, if c:A->B, transforms |- C into
   |- B -> C and |- A

   -------------------
   Gamma |- c : A -> B      Gamma |- ?2 : A
   ----------------------------------------
           Gamma |- B                        Gamma |- ?1 : B -> C
           -----------------------------------------------------
                             Gamma |- ? : C

 Ltac lapply c :=
  let ty := check c in
  match eval hnf in ty with
    ?A -> ?B => cut B; [ idtac | apply c ]
  end.
*)

let cut_and_apply c =
  Proofview.Goal.nf_enter { enter = begin fun gl ->
    match kind_of_term (Tacmach.New.pf_hnf_constr gl (Tacmach.New.pf_unsafe_type_of gl c)) with
      | Prod (_,c1,c2) when not (dependent (mkRel 1) c2) ->
        let concl = Proofview.Goal.concl gl in
        let env = Tacmach.New.pf_env gl in
        Proofview.Refine.refine { run = begin fun sigma ->
          let typ = mkProd (Anonymous, c2, concl) in
          let Sigma (f, sigma, p) = Evarutil.new_evar env sigma typ in
          let Sigma (x, sigma, q) = Evarutil.new_evar env sigma c1 in
          let ans = mkApp (f, [|mkApp (c, [|x|])|]) in
          Sigma (ans, sigma, p +> q)
        end }
      | _ -> error "lapply needs a non-dependent product."
  end }

(********************************************************************)
(*               Exact tactics                                      *)
(********************************************************************)

(* let convert_leqkey = Profile.declare_profile "convert_leq";; *)
(* let convert_leq = Profile.profile3 convert_leqkey convert_leq *)

(* let refine_no_checkkey = Profile.declare_profile "refine_no_check";; *)
(* let refine_no_check = Profile.profile2 refine_no_checkkey refine_no_check *)

let new_exact_no_check c =
  Proofview.Refine.refine ~unsafe:true { run = fun h -> Sigma.here c h }

let exact_check c =
  Proofview.Goal.s_enter { s_enter = begin fun gl ->
  let sigma = Proofview.Goal.sigma gl in
  (** We do not need to normalize the goal because we just check convertibility *)
  let concl = Proofview.Goal.concl (Proofview.Goal.assume gl) in
  let env = Proofview.Goal.env gl in
  let sigma = Sigma.to_evar_map sigma in
  let sigma, ct = Typing.type_of env sigma c in
  let tac =
      Tacticals.New.tclTHEN (convert_leq ct concl) (new_exact_no_check c)
  in
  Sigma.Unsafe.of_pair (tac, sigma)
  end }

let exact_no_check = Tacmach.refine_no_check

let vm_cast_no_check c gl =
  let concl = Tacmach.pf_concl gl in
  Tacmach.refine_no_check (Term.mkCast(c,Term.VMcast,concl)) gl


let exact_proof c gl =
  let c,ctx = Constrintern.interp_casted_constr (Tacmach.pf_env gl) (Tacmach.project gl) c (Tacmach.pf_concl gl)
  in tclTHEN (tclEVARUNIVCONTEXT ctx) (Tacmach.refine_no_check c) gl

let assumption =
  let rec arec gl only_eq = function
  | [] ->
    if only_eq then
      let hyps = Proofview.Goal.hyps gl in
      arec gl false hyps
    else Tacticals.New.tclZEROMSG (str "No such assumption.")
  | (id, c, t)::rest ->
    let concl = Proofview.Goal.concl gl in
    let sigma = Tacmach.New.project gl in
    let (sigma, is_same_type) =
      if only_eq then (sigma, Constr.equal t concl)
      else
        let env = Proofview.Goal.env gl in
        infer_conv env sigma t concl
    in
    if is_same_type then
      (Proofview.Unsafe.tclEVARS sigma) <*>
	Proofview.Refine.refine ~unsafe:true { run = fun h -> Sigma.here (mkVar id) h }
    else arec gl only_eq rest
  in
  let assumption_tac = { enter = begin fun gl ->
    let hyps = Proofview.Goal.hyps gl in
    arec gl true hyps
  end } in
  Proofview.Goal.nf_enter assumption_tac

(*****************************************************************)
(*          Modification of a local context                      *)
(*****************************************************************)

(* This tactic enables the user to remove hypotheses from the signature.
 * Some care is taken to prevent him from removing variables that are
 * subsequently used in other hypotheses or in the conclusion of the
 * goal. *)

let clear ids = (* avant seul dyn_clear n'echouait pas en [] *)
  if List.is_empty ids then tclIDTAC else thin ids

let on_the_bodies = function
| [] -> assert false
| [id] -> str " depends on the body of " ++ pr_id id
| l -> str " depends on the bodies of " ++ pr_sequence pr_id l

let check_is_type env ty msg =
  Proofview.tclEVARMAP >>= fun sigma ->
  let evdref = ref sigma in
  try
    let _ = Typing.sort_of env evdref ty in
    Proofview.Unsafe.tclEVARS !evdref
  with e when Errors.noncritical e ->
    msg e

let check_decl env (_, c, ty) msg =
  Proofview.tclEVARMAP >>= fun sigma ->
  let evdref = ref sigma in
  try
    let _ = Typing.sort_of env evdref ty in
    let _ = match c with
    | None -> ()
    | Some c -> Typing.check env evdref c ty
    in
    Proofview.Unsafe.tclEVARS !evdref
  with e when Errors.noncritical e ->
    msg e

let clear_body ids =
  Proofview.Goal.enter { enter = begin fun gl ->
    let env = Proofview.Goal.env gl in
    let concl = Proofview.Goal.concl (Proofview.Goal.assume gl) in
    let ctx = named_context env in
    let map (id, body, t as decl) = match body with
    | None ->
      let () = if List.mem_f Id.equal id ids then
        errorlabstrm "" (str "Hypothesis " ++ pr_id id ++ str " is not a local definition")
      in
      decl
    | Some _ ->
      if List.mem_f Id.equal id ids then (id, None, t) else decl
    in
    let ctx = List.map map ctx in
    let base_env = reset_context env in
    let env = push_named_context ctx base_env in
    let check_hyps =
      let check env (id, _, _ as decl) =
        let msg _ = Tacticals.New.tclZEROMSG
          (str "Hypothesis " ++ pr_id id ++ on_the_bodies ids)
        in
        check_decl env decl msg <*> Proofview.tclUNIT (push_named decl env)
      in
      let checks = Proofview.Monad.List.fold_left check base_env (List.rev ctx) in
      Proofview.tclIGNORE checks
    in
    let check_concl =
      let msg _ = Tacticals.New.tclZEROMSG
        (str "Conclusion" ++ on_the_bodies ids)
      in
      check_is_type env concl msg
    in
    check_hyps <*> check_concl <*>
    Proofview.Refine.refine ~unsafe:true { run = begin fun sigma ->
      Evarutil.new_evar env sigma concl
    end }
  end }

let clear_wildcards ids =
  Proofview.V82.tactic (tclMAP (fun (loc,id) gl ->
    try with_check (Tacmach.thin_no_check [id]) gl
    with ClearDependencyError (id,err) ->
      (* Intercept standard [thin] error message *)
      Loc.raise loc
        (error_clear_dependency (pf_env gl) (project gl) (Id.of_string "_") err))
    ids)

(*   Takes a list of booleans, and introduces all the variables
 *  quantified in the goal which are associated with a value
 *  true  in the boolean list. *)

let rec intros_clearing = function
  | []          -> Proofview.tclUNIT ()
  | (false::tl) -> Tacticals.New.tclTHEN intro (intros_clearing tl)
  | (true::tl)  ->
      Tacticals.New.tclTHENLIST
        [ intro; Tacticals.New.onLastHypId (fun id -> Proofview.V82.tactic (clear [id])); intros_clearing tl]

(* Modifying/Adding an hypothesis  *)

let specialize (c,lbind) g =
  let tac, term =
    if lbind == NoBindings then
      let evd = Typeclasses.resolve_typeclasses (pf_env g) (project g) in
	tclEVARS evd, nf_evar evd c
    else
      let clause = Tacmach.pf_apply make_clenv_binding g (c,Tacmach.pf_unsafe_type_of g c) lbind in
      let flags = { (default_unify_flags ()) with resolve_evars = true } in
      let clause = clenv_unify_meta_types ~flags clause in
      let (thd,tstack) = whd_nored_stack clause.evd (clenv_value clause) in
      let rec chk = function
      | [] -> []
      | t::l -> if occur_meta t then [] else t :: chk l
      in
      let tstack = chk tstack in
      let term = applist(thd,List.map (nf_evar clause.evd) tstack) in
      if occur_meta term then
	errorlabstrm "" (str "Cannot infer an instance for " ++
          pr_name (meta_name clause.evd (List.hd (collect_metas term))) ++
	  str ".");
       tclEVARS clause.evd, term
  in
  match kind_of_term (fst(decompose_app (snd(decompose_lam_assum c)))) with
       | Var id when Id.List.mem id (Tacmach.pf_ids_of_hyps g) ->
	   tclTHEN tac
	     (tclTHENFIRST
	       (fun g -> Proofview.V82.of_tactic (assert_before_replacing id (Tacmach.pf_unsafe_type_of g term)) g)
	       (exact_no_check term)) g
       | _ -> tclTHEN tac
	   (tclTHENLAST
              (fun g -> Proofview.V82.of_tactic (cut (Tacmach.pf_unsafe_type_of g term)) g)
              (exact_no_check term)) g

(* Keeping only a few hypotheses *)

let keep hyps =
  Proofview.Goal.nf_enter { enter = begin fun gl ->
  Proofview.tclENV >>= fun env ->
  let ccl = Proofview.Goal.concl gl in
  let cl,_ =
    fold_named_context_reverse (fun (clear,keep) (hyp,_,_ as decl) ->
      if Id.List.mem hyp hyps
        || List.exists (occur_var_in_decl env hyp) keep
	|| occur_var env hyp ccl
      then (clear,decl::keep)
      else (hyp::clear,keep))
      ~init:([],[]) (Proofview.Goal.env gl)
  in
  Proofview.V82.tactic (fun gl -> thin cl gl)
  end }

(************************)
(* Introduction tactics *)
(************************)

let check_number_of_constructors expctdnumopt i nconstr =
  if Int.equal i 0 then error "The constructors are numbered starting from 1.";
  begin match expctdnumopt with
    | Some n when not (Int.equal n nconstr) ->
	errorlabstrm "Tactics.check_number_of_constructors"
          (str "Not an inductive goal with " ++ int n ++ str (String.plural n " constructor") ++ str ".")
    | _ -> ()
  end;
  if i > nconstr then error "Not enough constructors."

let constructor_tac with_evars expctdnumopt i lbind =
  Proofview.Goal.s_enter { s_enter = begin fun gl ->
    let sigma = Proofview.Goal.sigma gl in
    let cl = Tacmach.New.pf_nf_concl gl in
    let reduce_to_quantified_ind =
      Tacmach.New.pf_apply Tacred.reduce_to_quantified_ind gl
    in
    let (mind,redcl) = reduce_to_quantified_ind cl in
    let nconstr =
      Array.length (snd (Global.lookup_inductive (fst mind))).mind_consnames in
      check_number_of_constructors expctdnumopt i nconstr;

      let Sigma (cons, sigma, p) = Sigma.fresh_constructor_instance
	(Proofview.Goal.env gl) sigma (fst mind, i) in
      let cons = mkConstructU cons in
	
      let apply_tac = general_apply true false with_evars None (dloc,(cons,lbind)) in
      let tac =
	(Tacticals.New.tclTHENLIST
           [
	    convert_concl_no_check redcl DEFAULTcast;
	    intros; apply_tac])
      in
      Sigma (tac, sigma, p)
  end }

let one_constructor i lbind = constructor_tac false None i lbind

(* Try to apply the constructor of the inductive definition followed by
   a tactic t given as an argument.
   Should be generalize in Constructor (Fun c : I -> tactic)
 *)

let rec tclANY tac = function
| [] -> Tacticals.New.tclZEROMSG (str "No applicable tactic.")
| arg :: l ->
  Tacticals.New.tclORD (tac arg) (fun () -> tclANY tac l)

let any_constructor with_evars tacopt =
  let t = match tacopt with None -> Proofview.tclUNIT () | Some t -> t in
  let tac i = Tacticals.New.tclTHEN (constructor_tac with_evars None i NoBindings) t in
  Proofview.Goal.enter { enter = begin fun gl ->
    let cl = Tacmach.New.pf_nf_concl gl in
    let reduce_to_quantified_ind =
      Tacmach.New.pf_apply Tacred.reduce_to_quantified_ind gl
    in
    let mind = fst (reduce_to_quantified_ind cl) in
    let nconstr =
      Array.length (snd (Global.lookup_inductive (fst mind))).mind_consnames in
    if Int.equal nconstr 0 then error "The type has no constructors.";
    tclANY tac (List.interval 1 nconstr)
 end }

let left_with_bindings  with_evars = constructor_tac with_evars (Some 2) 1
let right_with_bindings with_evars = constructor_tac with_evars (Some 2) 2
let split_with_bindings with_evars l =
  Tacticals.New.tclMAP (constructor_tac with_evars (Some 1) 1) l

let left           = left_with_bindings false
let simplest_left  = left NoBindings

let right          = right_with_bindings false
let simplest_right = right NoBindings

let split          = constructor_tac false (Some 1) 1
let simplest_split = split NoBindings

(*****************************)
(* Decomposing introductions *)
(*****************************)

(* Rewriting function for rewriting one hypothesis at the time *)
let (forward_general_rewrite_clause, general_rewrite_clause) = Hook.make ()

(* Rewriting function for substitution (x=t) everywhere at the same time *)
let (forward_subst_one, subst_one) = Hook.make ()

let error_unexpected_extra_pattern loc bound pat =
  let _,nb = Option.get bound in
  let s1,s2,s3 = match pat with
  | IntroNaming (IntroIdentifier _) ->
      "name", (String.plural nb " introduction pattern"), "no"
  | _ -> "introduction pattern", "", "none" in
  user_err_loc (loc,"",str "Unexpected " ++ str s1 ++ str " (" ++
    (if Int.equal nb 0 then (str s3 ++ str s2) else
      (str "at most " ++ int nb ++ str s2)) ++ spc () ++
       str (if Int.equal nb 1 then "was" else "were") ++
      strbrk " expected in the branch).")

let intro_decomp_eq_function = ref (fun _ -> failwith "Not implemented")

let declare_intro_decomp_eq f = intro_decomp_eq_function := f

let my_find_eq_data_decompose gl t =
  try Some (find_eq_data_decompose gl t)
  with e when is_anomaly e
    (* Hack in case equality is not yet defined... one day, maybe,
       known equalities will be dynamically registered *)
      -> None
  | Constr_matching.PatternMatchingFailure -> None

let intro_decomp_eq loc l thin tac id =
  Proofview.Goal.nf_enter { enter = begin fun gl ->
  let c = mkVar id in
  let t = Tacmach.New.pf_unsafe_type_of gl c in
  let _,t = Tacmach.New.pf_reduce_to_quantified_ind gl t in
  match my_find_eq_data_decompose gl t with
  | Some (eq,u,eq_args) ->
    !intro_decomp_eq_function
    (fun n -> tac ((dloc,id)::thin) (Some (true,n)) l)
    (eq,t,eq_args) (c, t)
  | None ->
    Tacticals.New.tclZEROMSG (str "Not a primitive equality here.")
  end }

let intro_or_and_pattern loc bracketed ll thin tac id =
  Proofview.Goal.enter { enter = begin fun gl ->
  let c = mkVar id in
  let t = Tacmach.New.pf_unsafe_type_of gl c in
  let ((ind,u),t) = Tacmach.New.pf_reduce_to_quantified_ind gl t in
  let nv = constructors_nrealargs ind in
  let ll = fix_empty_or_and_pattern (Array.length nv) ll in
  check_or_and_pattern_size loc ll (Array.length nv);
  Tacticals.New.tclTHENLASTn
    (Tacticals.New.tclTHEN (simplest_case c) (Proofview.V82.tactic (clear [id])))
    (Array.map2 (fun n l -> tac thin (Some (bracketed,n)) l)
       nv (Array.of_list ll))
  end }

let rewrite_hyp assert_style l2r id =
  let rew_on l2r =
    Hook.get forward_general_rewrite_clause l2r false (mkVar id,NoBindings) in
  let subst_on l2r x rhs =
    Hook.get forward_subst_one true x (id,rhs,l2r) in
  let clear_var_and_eq c = tclTHEN (clear [id]) (clear [destVar c]) in
  Proofview.Goal.enter { enter = begin fun gl ->
    let env = Proofview.Goal.env gl in
    let type_of = Tacmach.New.pf_unsafe_type_of gl in
    let whd_betadeltaiota = Tacmach.New.pf_apply whd_betadeltaiota gl in
    let t = whd_betadeltaiota (type_of (mkVar id)) in
    match match_with_equality_type t with
    | Some (hdcncl,[_;lhs;rhs]) ->
        if l2r && isVar lhs && not (occur_var env (destVar lhs) rhs) then
          subst_on l2r (destVar lhs) rhs
        else if not l2r && isVar rhs && not (occur_var env (destVar rhs) lhs) then
          subst_on l2r (destVar rhs) lhs
        else
          Tacticals.New.tclTHEN (rew_on l2r onConcl) (Proofview.V82.tactic (clear [id]))
    | Some (hdcncl,[c]) ->
        let l2r = not l2r in (* equality of the form eq_true *)
        if isVar c then
          Tacticals.New.tclTHEN (rew_on l2r allHypsAndConcl) 
	    (Proofview.V82.tactic (clear_var_and_eq c))
        else
          Tacticals.New.tclTHEN (rew_on l2r onConcl) (Proofview.V82.tactic (clear [id]))
    | _ ->
        Tacticals.New.tclTHEN (rew_on l2r onConcl) (Proofview.V82.tactic (clear [id]))
  end }

let rec prepare_naming loc = function
  | IntroIdentifier id -> NamingMustBe (loc,id)
  | IntroAnonymous -> NamingAvoid []
  | IntroFresh id -> NamingBasedOn (id,[])

let rec explicit_intro_names = function
| (_, IntroForthcoming _) :: l -> explicit_intro_names l
| (_, IntroNaming (IntroIdentifier id)) :: l -> id :: explicit_intro_names l
| (_, IntroAction (IntroOrAndPattern ll)) :: l' ->
    List.flatten (List.map (fun l -> explicit_intro_names (l@l')) ll)
| (_, IntroAction (IntroInjection l)) :: l' ->
    explicit_intro_names (l@l')
| (_, IntroAction (IntroApplyOn (c,pat))) :: l' ->
    explicit_intro_names (pat::l')
| (_, (IntroNaming (IntroAnonymous | IntroFresh _)
     | IntroAction (IntroWildcard | IntroRewrite _))) :: l ->
     explicit_intro_names l
| [] -> []

let wild_id = Id.of_string "_tmp"

let rec list_mem_assoc_right id = function
  | [] -> false
  | (x,id')::l -> Id.equal id id' || list_mem_assoc_right id l

let check_thin_clash_then id thin avoid tac =
  if list_mem_assoc_right id thin then
    let newid = next_ident_away (add_suffix id "'") avoid in
    let thin =
      List.map (on_snd (fun id' -> if Id.equal id id' then newid else id')) thin in
    Tacticals.New.tclTHEN (rename_hyp [id,newid]) (tac thin)
  else
    tac thin

let make_tmp_naming avoid l = function
  (* In theory, we could use a tmp id like "wild_id" for all actions
     but we prefer to avoid it to avoid this kind of "ugly" names *)
  (* Alternatively, we could have called check_thin_clash_then on
     IntroAnonymous, but at the cost of a "renaming"; Note that in the
     case of IntroFresh, we should use check_thin_clash_then anyway to
     prevent the case of an IntroFresh precisely using the wild_id *)
  | IntroWildcard -> NamingBasedOn (wild_id,avoid@explicit_intro_names l)
  | pat -> NamingAvoid(avoid@explicit_intro_names ((dloc,IntroAction pat)::l))

let fit_bound n = function
  | None -> true
  | Some (use_bound,n') -> not use_bound || n = n'

let exceed_bound n = function
  | None -> false
  | Some (use_bound,n') -> use_bound && n >= n'

  (* We delay thinning until the completion of the whole intros tactic
     to ensure that dependent hypotheses are cleared in the right
     dependency order (see bug #1000); we use fresh names, not used in
     the tactic, for the hyps to clear *)
  (* In [intro_patterns_core b avoid ids thin destopt bound n tac patl]:
     [b]: compatibility flag, if false at toplevel, do not complete incomplete
          trailing toplevel or_and patterns (as in "intros []", see
          [bracketing_last_or_and_intro_pattern])
     [avoid]: names to avoid when creating an internal name
     [ids]: collect introduced names for possible use by the [tac] continuation
     [thin]: collect names to erase at the end
     [destopt]: position in the context where to introduce the hypotheses
     [bound]: number of pending intros to do in the current or-and pattern,
              with remembering of [b] flag if at toplevel
     [n]: number of introduction done in the current or-and pattern
     [tac]: continuation tactic
     [patl]: introduction patterns to interpret
  *)

let rec intro_patterns_core b avoid ids thin destopt bound n tac = function
  | [] when fit_bound n bound ->
      tac ids thin
  | [] ->
      (* Behave as IntroAnonymous *)
      intro_patterns_core b avoid ids thin destopt bound n tac
        [dloc,IntroNaming IntroAnonymous]
  | (loc,pat) :: l ->
  if exceed_bound n bound then error_unexpected_extra_pattern loc bound pat else
  match pat with
  | IntroForthcoming onlydeps ->
      intro_forthcoming_then_gen (NamingAvoid (avoid@explicit_intro_names l))
	  destopt onlydeps n bound
        (fun ids -> intro_patterns_core b avoid ids thin destopt bound
          (n+List.length ids) tac l)
  | IntroAction pat ->
      intro_then_gen (make_tmp_naming avoid l pat)
	destopt true false
        (intro_pattern_action loc (b || not (List.is_empty l)) false pat thin
          destopt
          (fun thin bound' -> intro_patterns_core b avoid ids thin destopt bound' 0
            (fun ids thin ->
              intro_patterns_core b avoid ids thin destopt bound (n+1) tac l)))
  | IntroNaming pat ->
      intro_pattern_naming loc b avoid ids pat thin destopt bound (n+1) tac l

  (* Pi-introduction rule, used backwards *)
and intro_pattern_naming loc b avoid ids pat thin destopt bound n tac l =
  match pat with
  | IntroIdentifier id ->
      check_thin_clash_then id thin avoid (fun thin ->
        intro_then_gen (NamingMustBe (loc,id)) destopt true false
          (fun id -> intro_patterns_core b avoid (id::ids) thin destopt bound n tac l))
  | IntroAnonymous ->
      intro_then_gen (NamingAvoid (avoid@explicit_intro_names l))
	destopt true false
        (fun id -> intro_patterns_core b avoid (id::ids) thin destopt bound n tac l)
  | IntroFresh id ->
      (* todo: avoid thinned names to interfere with generation of fresh name *)
      intro_then_gen (NamingBasedOn (id, avoid@explicit_intro_names l))
	destopt true false
        (fun id -> intro_patterns_core b avoid (id::ids) thin destopt bound n tac l)

and intro_pattern_action loc b style pat thin destopt tac id = match pat with
  | IntroWildcard ->
      tac ((loc,id)::thin) None []
  | IntroOrAndPattern ll ->
      intro_or_and_pattern loc b ll thin tac id
  | IntroInjection l' ->
      intro_decomp_eq loc l' thin tac id
  | IntroRewrite l2r ->
      Tacticals.New.tclTHENLAST
        (* Skip the side conditions of the rewriting step *)
	(rewrite_hyp style l2r id)
        (tac thin None [])
  | IntroApplyOn (f,(loc,pat)) ->
      let naming,tac_ipat =
        prepare_intros_loc loc (IntroIdentifier id) destopt pat in
      let doclear =
        if naming = NamingMustBe (loc,id) then
          Proofview.tclUNIT () (* apply_in_once do a replacement *)
        else
          Proofview.V82.tactic (clear [id]) in
      Proofview.Goal.enter { enter = begin fun gl ->
        let sigma = Tacmach.New.project gl in
        let env = Proofview.Goal.env gl in
        let (c, sigma) = run_delayed env sigma f in
        Tacticals.New.tclWITHHOLES false
          (Tacticals.New.tclTHENFIRST
             (* Skip the side conditions of the apply *)
             (apply_in_once false true true true naming id
                (None,(sigma,(c,NoBindings)))
                (fun id -> Tacticals.New.tclTHEN doclear (tac_ipat id)))
             (tac thin None []))
          sigma
      end }

and prepare_intros_loc loc dft destopt = function
  | IntroNaming ipat ->
      prepare_naming loc ipat,
      (fun id -> Proofview.V82.tactic (move_hyp id destopt))
  | IntroAction ipat ->
      prepare_naming loc dft,
      (let tac thin bound =
        intro_patterns_core true [] [] thin destopt bound 0
          (fun _ l -> clear_wildcards l) in
      fun id -> intro_pattern_action loc true true ipat [] destopt tac id)
  | IntroForthcoming _ -> user_err_loc
      (loc,"",str "Introduction pattern for one hypothesis expected.")

let intro_patterns_bound_to n destopt =
  intro_patterns_core true [] [] [] destopt
    (Some (true,n)) 0 (fun _ l -> clear_wildcards l)

let intro_patterns_to destopt =
  intro_patterns_core (use_bracketing_last_or_and_intro_pattern ())
    [] [] [] destopt None 0 (fun _ l -> clear_wildcards l)

let intro_pattern_to destopt pat =
  intro_patterns_to destopt [dloc,pat]

let intro_patterns = intro_patterns_to MoveLast

(* Implements "intros" *)
let intros_patterns = function
  | [] -> intros
  | l -> intro_patterns_to MoveLast l

(**************************)
(*   Forward reasoning    *)
(**************************)

let prepare_intros dft destopt = function
  | None -> prepare_naming dloc dft, (fun _id -> Proofview.tclUNIT ())
  | Some (loc,ipat) -> prepare_intros_loc loc dft destopt ipat

let ipat_of_name = function
  | Anonymous -> None
  | Name id -> Some (dloc, IntroNaming (IntroIdentifier id))

let head_ident c =
   let c = fst (decompose_app ((strip_lam_assum c))) in
   if isVar c then Some (destVar c) else None

let assert_as first hd ipat t =
  let naming,tac = prepare_intros IntroAnonymous MoveLast ipat in
  let repl = do_replace hd naming in
  let tac = if repl then (fun id -> Proofview.tclUNIT ()) else tac in
  if first then assert_before_then_gen repl naming t tac
  else assert_after_then_gen repl naming t tac

(* apply in as *)

let general_apply_in sidecond_first with_delta with_destruct with_evars
    with_clear id lemmas ipat =
  let tac (naming,lemma) tac id =
    apply_in_delayed_once sidecond_first with_delta with_destruct with_evars
      naming id lemma tac in
  Proofview.Goal.enter { enter = begin fun gl ->
  let destopt =
    if with_evars then MoveLast (* evars would depend on the whole context *)
    else get_previous_hyp_position id gl in
  let naming,ipat_tac = prepare_intros (IntroIdentifier id) destopt ipat in
  let lemmas_target, last_lemma_target =
    let last,first = List.sep_last lemmas in
    List.map (fun lem -> (NamingMustBe (dloc,id),lem)) first, (naming,last)
  in
  (* We chain apply_in_once, ending with an intro pattern *)
  List.fold_right tac lemmas_target (tac last_lemma_target ipat_tac) id
  end }

(*
  if sidecond_first then
    (* Skip the side conditions of the applied lemma *)
    Tacticals.New.tclTHENLAST (tclMAPLAST tac lemmas_target) (ipat_tac id)
  else
    Tacticals.New.tclTHENFIRST (tclMAPFIRST tac lemmas_target) (ipat_tac id)
*)

let apply_in simple with_evars clear_flag id lemmas ipat =
  let lemmas = List.map (fun (k,(loc,l)) -> k, (loc, { delayed = fun _ sigma -> Sigma.here l sigma })) lemmas in
  general_apply_in false simple simple with_evars clear_flag id lemmas ipat

let apply_delayed_in simple with_evars clear_flag id lemmas ipat =
  general_apply_in false simple simple with_evars clear_flag id lemmas ipat

(*****************************)
(* Tactics abstracting terms *)
(*****************************)

(* Implementation without generalisation: abbrev will be lost in hyps in *)
(* in the extracted proof *)

let tactic_infer_flags with_evar = {
  Pretyping.use_typeclasses = true;
  Pretyping.use_unif_heuristics = true;
  Pretyping.use_hook = Some solve_by_implicit_tactic;
  Pretyping.fail_evar = not with_evar;
  Pretyping.expand_evars = true }

let decode_hyp = function
  | None -> MoveLast
  | Some id -> MoveAfter id

(* [letin_tac b (... abstract over c ...) gl] transforms
   [...x1:T1(c),...,x2:T2(c),... |- G(c)] into
   [...x:T;Heqx:(x=c);x1:T1(x),...,x2:T2(x),... |- G(x)] if [b] is false or
   [...x:=c:T;x1:T1(x),...,x2:T2(x),... |- G(x)] if [b] is true
*)

let letin_tac_gen with_eq (id,depdecls,lastlhyp,ccl,c) ty =
  Proofview.Goal.s_enter { s_enter = begin fun gl ->
    let sigma = Proofview.Goal.sigma gl in
    let env = Proofview.Goal.env gl in
    let t = match ty with Some t -> t | _ -> typ_of env sigma c in
    let Sigma ((newcl, eq_tac), sigma, p) = match with_eq with
      | Some (lr,(loc,ido)) ->
          let heq = match ido with
            | IntroAnonymous -> new_fresh_id [id] (add_prefix "Heq" id) gl
            | IntroFresh heq_base -> new_fresh_id [id] heq_base gl
            | IntroIdentifier id -> id in
          let eqdata = build_coq_eq_data () in
          let args = if lr then [t;mkVar id;c] else [t;c;mkVar id]in
          let Sigma (eq, sigma, p) = Sigma.fresh_global env sigma eqdata.eq in
          let Sigma (refl, sigma, q) = Sigma.fresh_global env sigma eqdata.refl in
          let eq = applist (eq,args) in
          let refl = applist (refl, [t;mkVar id]) in
	  let term = mkNamedLetIn id c t (mkLetIn (Name heq, refl, eq, ccl)) in
	  let sigma = Sigma.to_evar_map sigma in
	  let sigma, _ = Typing.type_of env sigma term in
          let ans = term,
            Tacticals.New.tclTHEN
	      (intro_gen (NamingMustBe (loc,heq)) (decode_hyp lastlhyp) true false)
	      (clear_body [heq;id])
          in
          Sigma.Unsafe.of_pair (ans, sigma)
      | None ->
          Sigma.here (mkNamedLetIn id c t ccl, Proofview.tclUNIT ()) sigma
    in
    let tac =
      Tacticals.New.tclTHENLIST
      [ convert_concl_no_check newcl DEFAULTcast;
        intro_gen (NamingMustBe (dloc,id)) (decode_hyp lastlhyp) true false;
        Tacticals.New.tclMAP convert_hyp_no_check depdecls;
        eq_tac ]
    in
    Sigma (tac, sigma, p)
  end }

let insert_before decls lasthyp env =
  match lasthyp with
  | None -> push_named_context decls env
  | Some id ->
  Environ.fold_named_context
    (fun _ (id',_,_ as d) env ->
      let env = if Id.equal id id' then push_named_context decls env else env in
      push_named d env)
    ~init:(reset_context env) env

(* unsafe *)

let mkletin_goal env sigma store with_eq dep (id,lastlhyp,ccl,c) ty =
  let body = if dep then Some c else None in
  let t = match ty with Some t -> t | _ -> typ_of env sigma c in
  match with_eq with
  | Some (lr,(loc,ido)) ->
      let heq = match ido with
      | IntroAnonymous -> fresh_id_in_env [id] (add_prefix "Heq" id) env
      | IntroFresh heq_base -> fresh_id_in_env [id] heq_base env
      | IntroIdentifier id ->
          if List.mem id (ids_of_named_context (named_context env)) then
            user_err_loc (loc,"",pr_id id ++ str" is already used.");
          id in
      let eqdata = build_coq_eq_data () in
      let args = if lr then [t;mkVar id;c] else [t;c;mkVar id]in
      let Sigma (eq, sigma, p) = Sigma.fresh_global env sigma eqdata.eq in
      let Sigma (refl, sigma, q) = Sigma.fresh_global env sigma eqdata.refl in
      let eq = applist (eq,args) in
      let refl = applist (refl, [t;mkVar id]) in
      let newenv = insert_before [heq,None,eq;id,body,t] lastlhyp env in
      let Sigma (x, sigma, r) = new_evar newenv sigma ~principal:true ~store ccl in
      Sigma (mkNamedLetIn id c t (mkNamedLetIn heq refl eq x), sigma, p +> q +> r)
  | None ->
      let newenv = insert_before [id,body,t] lastlhyp env in
      let Sigma (x, sigma, p) = new_evar newenv sigma ~principal:true ~store ccl in
      Sigma (mkNamedLetIn id c t x, sigma, p)

let letin_tac with_eq id c ty occs =
  Proofview.Goal.nf_s_enter { s_enter = begin fun gl ->
    let sigma = Proofview.Goal.sigma gl in
    let env = Proofview.Goal.env gl in
    let ccl = Proofview.Goal.concl gl in
    let abs = AbstractExact (id,c,ty,occs,true) in
    let (id,_,depdecls,lastlhyp,ccl,_) = make_abstraction env sigma ccl abs in
    (* We keep the original term to match *)
    let tac = letin_tac_gen with_eq (id,depdecls,lastlhyp,ccl,c) ty in
    Sigma.here tac sigma
  end }

let letin_pat_tac with_eq id c occs =
  Proofview.Goal.nf_s_enter { s_enter = begin fun gl ->
    let sigma = Proofview.Goal.sigma gl in
    let env = Proofview.Goal.env gl in
    let ccl = Proofview.Goal.concl gl in
    let check t = true in
    let abs = AbstractPattern (false,check,id,c,occs,false) in
    let (id,_,depdecls,lastlhyp,ccl,res) = make_abstraction env sigma ccl abs in
    let Sigma (c, sigma, p) = match res with
    | None -> finish_evar_resolution ~flags:(tactic_infer_flags false) env sigma c
    | Some res -> res in
    let tac =
      (letin_tac_gen with_eq (id,depdecls,lastlhyp,ccl,c) None)
    in
    Sigma (tac, sigma, p)
  end }

(* Tactics "pose proof" (usetac=None) and "assert"/"enough" (otherwise) *)
let forward b usetac ipat c =
  match usetac with
  | None ->
      Proofview.Goal.enter { enter = begin fun gl ->
      let t = Tacmach.New.pf_unsafe_type_of gl c in
      let hd = head_ident c in
      Tacticals.New.tclTHENFIRST (assert_as true hd ipat t)
	(Proofview.V82.tactic (exact_no_check c))
      end }
  | Some tac ->
      if b then
        Tacticals.New.tclTHENFIRST (assert_as b None ipat c) tac
      else
        Tacticals.New.tclTHENS3PARTS
          (assert_as b None ipat c) [||] tac [|Tacticals.New.tclIDTAC|]

let pose_proof na c = forward true None (ipat_of_name na) c
let assert_by na t tac = forward true (Some tac) (ipat_of_name na) t
let enough_by na t tac = forward false (Some tac) (ipat_of_name na) t

(***************************)
(*  Generalization tactics *)
(***************************)

(* Given a type [T] convertible to [forall x1..xn:A1..An(x1..xn-1), G(x1..xn)]
   and [a1..an:A1..An(a1..an-1)] such that the goal is [G(a1..an)],
   this generalizes [hyps |- goal] into [hyps |- T] *)

let apply_type hdcty argl gl =
  refine (applist (mkCast (Evarutil.mk_new_meta(),DEFAULTcast, hdcty),argl)) gl

(* Given a context [hyps] with domain [x1..xn], possibly with let-ins,
   and well-typed in the current goal, [bring_hyps hyps] generalizes
   [ctxt |- G(x1..xn] into [ctxt |- forall hyps, G(x1..xn)] *)

let bring_hyps hyps =
  if List.is_empty hyps then Tacticals.New.tclIDTAC
  else
    Proofview.Goal.enter { enter = begin fun gl ->
      let env = Proofview.Goal.env gl in
      let store = Proofview.Goal.extra gl in
      let concl = Tacmach.New.pf_nf_concl gl in
      let newcl = List.fold_right mkNamedProd_or_LetIn hyps concl in
      let args = Array.of_list (instance_from_named_context hyps) in
      Proofview.Refine.refine { run = begin fun sigma ->
        let Sigma (ev, sigma, p) =
          Evarutil.new_evar env sigma ~principal:true ~store newcl in
        Sigma (mkApp (ev, args), sigma, p)
      end }
    end }

let revert hyps = 
  Proofview.Goal.enter { enter = begin fun gl ->
    let gl = Proofview.Goal.assume gl in
    let ctx = List.map (fun id -> Tacmach.New.pf_get_hyp id gl) hyps in
      (bring_hyps ctx) <*> (Proofview.V82.tactic (clear hyps))
  end }

(* Compute a name for a generalization *)

let generalized_name c t ids cl = function
  | Name id as na ->
      if Id.List.mem id ids then
	errorlabstrm "" (pr_id id ++ str " is already used.");
      na
  | Anonymous ->
      match kind_of_term c with
      | Var id ->
	 (* Keep the name even if not occurring: may be used by intros later *)
	  Name id
      | _ ->
	  if noccurn 1 cl then Anonymous else
	    (* On ne s'etait pas casse la tete : on avait pris pour nom de
               variable la premiere lettre du type, meme si "c" avait ete une
               constante dont on aurait pu prendre directement le nom *)
	    named_hd (Global.env()) t Anonymous

(* Abstract over [c] in [forall x1:A1(c)..xi:Ai(c).T(c)] producing
   [forall x, x1:A1(x1), .., xi:Ai(x). T(x)] with all [c] abtracted in [Ai]
   but only those at [occs] in [T] *)

let generalize_goal_gen env ids i ((occs,c,b),na) t (cl,evd) =
  let decls,cl = decompose_prod_n_assum i cl in
  let dummy_prod = it_mkProd_or_LetIn mkProp decls in
  let newdecls,_ = decompose_prod_n_assum i (subst_term_gen eq_constr_nounivs c dummy_prod) in
  let cl',evd' = subst_closed_term_occ env evd (AtOccs occs) c (it_mkProd_or_LetIn cl newdecls) in
  let na = generalized_name c t ids cl' na in
    mkProd_or_LetIn (na,b,t) cl', evd'

let generalize_goal gl i ((occs,c,b),na as o) cl =
  let t = Tacmach.pf_unsafe_type_of gl c in
  let env = Tacmach.pf_env gl in
    generalize_goal_gen env (Tacmach.pf_ids_of_hyps gl) i o t cl

let generalize_dep ?(with_let=false) c gl =
  let env = pf_env gl in
  let sign = pf_hyps gl in
  let init_ids = ids_of_named_context (Global.named_context()) in
  let seek d toquant =
    if List.exists (fun (id,_,_) -> occur_var_in_decl env id d) toquant
      || dependent_in_decl c d then
      d::toquant
    else
      toquant in
  let to_quantify = Context.fold_named_context seek sign ~init:[] in
  let to_quantify_rev = List.rev to_quantify in
  let qhyps = List.map (fun (id,_,_) -> id) to_quantify_rev in
  let tothin = List.filter (fun id -> not (Id.List.mem id init_ids)) qhyps in
  let tothin' =
    match kind_of_term c with
      | Var id when mem_named_context id sign && not (Id.List.mem id init_ids)
	  -> id::tothin
      | _ -> tothin
  in
  let cl' = it_mkNamedProd_or_LetIn (Tacmach.pf_concl gl) to_quantify in
  let body =
    if with_let then
      match kind_of_term c with
      | Var id -> pi2 (Tacmach.pf_get_hyp gl id)
      | _ -> None
    else None
  in
  let cl'',evd = generalize_goal gl 0 ((AllOccurrences,c,body),Anonymous)
    (cl',project gl) in
  let args = instance_from_named_context to_quantify_rev in
  tclTHENLIST
    [tclEVARS evd;
     apply_type cl'' (if Option.is_empty body then c::args else args);
     thin (List.rev tothin')]
    gl

(**  *)
let generalize_gen_let lconstr gl =
  let newcl, evd =
    List.fold_right_i (generalize_goal gl) 0 lconstr
      (Tacmach.pf_concl gl,Tacmach.project gl)
  in
  tclTHEN (tclEVARS evd)
    (apply_type newcl (List.map_filter (fun ((_,c,b),_) ->
      if Option.is_empty b then Some c else None) lconstr)) gl

let new_generalize_gen_let lconstr =
  Proofview.Goal.s_enter { s_enter = begin fun gl ->
    let sigma = Proofview.Goal.sigma gl in
    let gl = Proofview.Goal.assume gl in
    let concl = Proofview.Goal.concl gl in
    let sigma = Sigma.to_evar_map sigma in
    let env = Proofview.Goal.env gl in
    let ids = Tacmach.New.pf_ids_of_hyps gl in
    let (newcl, sigma), args =
      List.fold_right_i 
	(fun i ((_,c,b),_ as o) (cl, args) ->
	  let t = Tacmach.New.pf_unsafe_type_of gl c in
	  let args = if Option.is_empty b then c :: args else args in
	    generalize_goal_gen env ids i o t cl, args)
	0 lconstr ((concl, sigma), [])
    in
    let tac =
	Proofview.Refine.refine { run = begin fun sigma ->
          let Sigma (ev, sigma, p) = Evarutil.new_evar env sigma newcl in
          Sigma ((applist (ev, args)), sigma, p)
	end }
    in
    Sigma.Unsafe.of_pair (tac, sigma)
  end }

let generalize_gen lconstr =
  generalize_gen_let (List.map (fun ((occs,c),na) ->
    (occs,c,None),na) lconstr)

let new_generalize_gen lconstr =
  new_generalize_gen_let (List.map (fun ((occs,c),na) ->
    (occs,c,None),na) lconstr)
    
let generalize l =
  generalize_gen_let (List.map (fun c -> ((AllOccurrences,c,None),Anonymous)) l)

let new_generalize l =
  new_generalize_gen_let (List.map (fun c -> ((AllOccurrences,c,None),Anonymous)) l)

(* Faudra-t-il une version avec plusieurs args de generalize_dep ?
Cela peut-être troublant de faire "Generalize Dependent H n" dans
"n:nat; H:n=n |- P(n)" et d'échouer parce que H a disparu après la
généralisation dépendante par n.

let quantify lconstr =
 List.fold_right
   (fun com tac -> tclTHEN tac (tactic_com generalize_dep c))
   lconstr
   tclIDTAC
*)

(*****************************)
(* Ad hoc unfold             *)
(*****************************)

(* The two following functions should already exist, but found nowhere *)
(* Unfolds x by its definition everywhere *)
let unfold_body x gl =
  let hyps = pf_hyps gl in
  let xval =
    match Context.lookup_named x hyps with
        (_,Some xval,_) -> xval
      | _ -> errorlabstrm "unfold_body"
          (pr_id x ++ str" is not a defined hypothesis.") in
  let aft = afterHyp x gl in
  let hl = List.fold_right (fun (y,yval,_) cl -> (y,InHyp) :: cl) aft [] in
  let xvar = mkVar x in
  let rfun _ _ c = replace_term xvar xval c in
  tclTHENLIST
    [tclMAP (fun h -> reduct_in_hyp rfun h) hl;
     reduct_in_concl (rfun,DEFAULTcast)] gl

(* Either unfold and clear if defined or simply clear if not a definition *)
let expand_hyp id = tclTHEN (tclTRY (unfold_body id)) (clear [id])

(*****************************)
(* High-level induction      *)
(*****************************)

(*
 * A "natural" induction tactic
 *
  - [H0:T0, ..., Hi:Ti, hyp0:P->I(args), Hi+1:Ti+1, ..., Hn:Tn |-G] is the goal
  - [hyp0] is the induction hypothesis
  - we extract from [args] the variables which are not rigid parameters
    of the inductive type, this is [indvars] (other terms are forgotten);
    [indhyps] are the ones which actually are declared in context
    (done in [find_atomic_param_of_ind])
  - we look for all hyps depending of [hyp0] or one of [indvars]:
    this is [dephyps] of types [deptyps] respectively
  - [statuslist] tells for each hyps in [dephyps] after which other hyp
    fixed in the context they must be moved (when induction is done)
  - [hyp0succ] is the name of the hyp fixed in the context after which to
    move the subterms of [hyp0succ] in the i-th branch where it is supposed
    to be the i-th constructor of the inductive type.

  Strategy: (cf in [induction_with_atomization_of_ind_arg])
  - requantify and clear all [dephyps]
  - apply induction on [hyp0]
  - clear [indhyps] and [hyp0]
  - in the i-th subgoal, intro the arguments of the i-th constructor
    of the inductive type after [hyp0succ] (done in
    [induct_discharge]) let the induction hypotheses on top of the
    hyps because they may depend on variables between [hyp0] and the
    top. A counterpart is that the dep hyps programmed to be intro-ed
    on top must now be intro-ed after the induction hypotheses
  - move each of [dephyps] at the right place following the
    [statuslist]

 *)

let check_unused_names names =
  if not (List.is_empty names) && Flags.is_verbose () then
    msg_warning
      (str"Unused introduction " ++ str (String.plural (List.length names) "pattern")
       ++ str": " ++ prlist_with_sep spc 
	 (Miscprint.pr_intro_pattern 
	    (fun c -> Printer.pr_constr (fst (run_delayed (Global.env()) Evd.empty c)))) names)

let intropattern_of_name gl avoid = function
  | Anonymous -> IntroNaming IntroAnonymous
  | Name id -> IntroNaming (IntroIdentifier (new_fresh_id avoid id gl))

let rec consume_pattern avoid na isdep gl = function
  | [] -> ((dloc, intropattern_of_name gl avoid na), [])
  | (loc,IntroForthcoming true)::names when not isdep ->
      consume_pattern avoid na isdep gl names
  | (loc,IntroForthcoming _)::names as fullpat ->
      let avoid = avoid@explicit_intro_names names in
      ((loc,intropattern_of_name gl avoid na), fullpat)
  | (loc,IntroNaming IntroAnonymous)::names ->
      let avoid = avoid@explicit_intro_names names in
      ((loc,intropattern_of_name gl avoid na), names)
  | (loc,IntroNaming (IntroFresh id'))::names ->
      let avoid = avoid@explicit_intro_names names in
      ((loc,IntroNaming (IntroIdentifier (new_fresh_id avoid id' gl))), names)
  | pat::names -> (pat,names)

let re_intro_dependent_hypotheses (lstatus,rstatus) (_,tophyp) =
  let tophyp = match tophyp with None -> MoveLast | Some hyp -> MoveAfter hyp in
  let newlstatus = (* if some IH has taken place at the top of hyps *)
    List.map (function (hyp,MoveLast) -> (hyp,tophyp) | x -> x) lstatus
  in
  Tacticals.New.tclTHEN
    (intros_move rstatus)
    (intros_move newlstatus)

let dest_intro_patterns avoid thin dest pat tac =
  intro_patterns_core true avoid [] thin dest None 0 tac pat

let safe_dest_intro_patterns avoid thin dest pat tac =
  Proofview.tclORELSE
    (dest_intro_patterns avoid thin dest pat tac)
    begin function (e, info) -> match e with
      | UserError ("move_hyp",_) ->
       (* May happen e.g. with "destruct x using s" with an hypothesis
          which is morally an induction hypothesis to be "MoveLast" if
          known as such but which is considered instead as a subterm of
          a constructor to be move at the place of x. *)
          dest_intro_patterns avoid thin MoveLast pat tac
      | e -> Proofview.tclZERO ~info e
    end

type elim_arg_kind = RecArg | IndArg | OtherArg

type recarg_position =
  | AfterFixedPosition of Id.t option (* None = top of context *)

let update_dest (recargdests,tophyp as dests) = function
  | [] -> dests
  | hyp::_ ->
      (match recargdests with
        | AfterFixedPosition None -> AfterFixedPosition (Some hyp)
        | x -> x),
       (match tophyp with None -> Some hyp | x -> x)

let get_recarg_dest (recargdests,tophyp) =
  match recargdests with
  | AfterFixedPosition None -> MoveLast
  | AfterFixedPosition (Some id) -> MoveAfter id

(* Current policy re-introduces recursive arguments of destructed
   variable at the place of the original variable while induction
   hypothesese are introduced at the top of the context. Since in the
   general case of an inductive scheme, the induction hypotheses can
   arrive just after the recursive arguments (e.g. as in "forall
   t1:tree, P t1 -> forall t2:tree, P t2 -> P (node t1 t2)", we need
   to update the position for t2 after "P t1" is introduced if ever t2
   had to be introduced at the top of the context).
*)

let induct_discharge dests avoid' tac (avoid,ra) names =
  let avoid = avoid @ avoid' in
  let rec peel_tac ra dests names thin =
    match ra with
    | (RecArg,deprec,recvarname) ::
        (IndArg,depind,hyprecname) :: ra' ->
        Proofview.Goal.enter { enter = begin fun gl ->
        let (recpat,names) = match names with
          | [loc,IntroNaming (IntroIdentifier id) as pat] ->
              let id' = next_ident_away (add_prefix "IH" id) avoid in
	      (pat, [dloc, IntroNaming (IntroIdentifier id')])
          | _ -> consume_pattern avoid (Name recvarname) deprec gl names in
        let dest = get_recarg_dest dests in
        dest_intro_patterns avoid thin dest [recpat] (fun ids thin ->
        Proofview.Goal.enter { enter = begin fun gl ->
          let (hyprec,names) =
            consume_pattern avoid (Name hyprecname) depind gl names
          in
	  dest_intro_patterns avoid thin MoveLast [hyprec] (fun ids' thin ->
	    peel_tac ra' (update_dest dests ids') names thin)
        end })
        end }
    | (IndArg,dep,hyprecname) :: ra' ->
        Proofview.Goal.enter { enter = begin fun gl ->
	(* Rem: does not happen in Coq schemes, only in user-defined schemes *)
        let pat,names =
          consume_pattern avoid (Name hyprecname) dep gl names in
	dest_intro_patterns avoid thin MoveLast [pat] (fun ids thin ->
        peel_tac ra' (update_dest dests ids) names thin)
        end }
    | (RecArg,dep,recvarname) :: ra' ->
        Proofview.Goal.enter { enter = begin fun gl ->
        let (pat,names) =
          consume_pattern avoid (Name recvarname) dep gl names in
        let dest = get_recarg_dest dests in
	dest_intro_patterns avoid thin dest [pat] (fun ids thin ->
        peel_tac ra' dests names thin)
        end }
    | (OtherArg,dep,_) :: ra' ->
        Proofview.Goal.enter { enter = begin fun gl ->
        let (pat,names) = consume_pattern avoid Anonymous dep gl names in
        let dest = get_recarg_dest dests in
	safe_dest_intro_patterns avoid thin dest [pat] (fun ids thin ->
        peel_tac ra' dests names thin)
        end }
    | [] ->
        check_unused_names names;
        Tacticals.New.tclTHEN (clear_wildcards thin) (tac dests)
  in
  peel_tac ra dests names []

(* - le recalcul de indtyp à chaque itération de atomize_one est pour ne pas
     s'embêter à regarder si un letin_tac ne fait pas des
     substitutions aussi sur l'argument voisin *)

(* Marche pas... faut prendre en compte l'occurrence précise... *)

let atomize_param_of_ind_then (indref,nparams,_) hyp0 tac =
  Proofview.Goal.enter { enter = begin fun gl ->
  let env = Proofview.Goal.env gl in
  let tmptyp0 = Tacmach.New.pf_get_hyp_typ hyp0 (Proofview.Goal.assume gl) in
  let reduce_to_quantified_ref = Tacmach.New.pf_apply reduce_to_quantified_ref gl in
  let typ0 = reduce_to_quantified_ref indref tmptyp0 in
  let prods, indtyp = decompose_prod typ0 in
  let hd,argl = decompose_app indtyp in
  let params = List.firstn nparams argl in
  (* le gl est important pour ne pas préévaluer *)
  let rec atomize_one i args avoid =
    if Int.equal i nparams then
      let t = applist (hd, params@args) in
      Tacticals.New.tclTHEN
        (change_in_hyp None (make_change_arg t) (hyp0,InHypTypeOnly))
        (tac avoid)
    else
      let c = List.nth argl (i-1) in
      match kind_of_term c with
	| Var id when not (List.exists (occur_var env id) args) &&
                      not (List.exists (occur_var env id) params) ->
            (* Based on the knowledge given by the user, all
               constraints on the variable are generalizable in the
               current environment so that it is clearable after destruction *)
	    atomize_one (i-1) (c::args) (id::avoid)
	| _ ->
            if List.exists (dependent c) params ||
               List.exists (dependent c) args
            then
              (* This is a case where the argument is constrained in a
                 way which would require some kind of inversion; we
                 follow the (old) discipline of not generalizing over
                 this term, since we don't try to invert the
                 constraint anyway. *)
	      atomize_one (i-1) (c::args) avoid
            else
            (* We reason blindly on the term and do as if it were
               generalizable, ignoring the constraints coming from
               its structure *)
            let id = match kind_of_term c with
            | Var id -> id
            | _ ->
            let type_of = Tacmach.New.pf_unsafe_type_of gl in
            id_of_name_using_hdchar (Global.env()) (type_of c) Anonymous in
            let x = fresh_id_in_env avoid id env in
	    Tacticals.New.tclTHEN
	      (letin_tac None (Name x) c None allHypsAndConcl)
	      (atomize_one (i-1) (mkVar x::args) (x::avoid))
  in
  atomize_one (List.length argl) [] []
  end }

(* [cook_sign] builds the lists [beforetoclear] (preceding the
   ind. var.) and [aftertoclear] (coming after the ind. var.)  of hyps
   that must be erased, the lists of hyps to be generalize [decldeps] on the
   goal together with the places [(lstatus,rstatus)] where to re-intro
   them after induction. To know where to re-intro the dep hyp, we
   remember the name of the hypothesis [lhyp] after which (if the dep
   hyp is more recent than [hyp0]) or [rhyp] before which (if older
   than [hyp0]) its equivalent must be moved when the induction has
   been applied. Since computation of dependencies and [rhyp] is from
   more ancient (on the right) to more recent hyp (on the left) but
   the computation of [lhyp] progresses from the other way, [cook_hyp]
   is in two passes (an alternative would have been to write an
   higher-order algorithm). We use references to reduce
   the accumulation of arguments.

   To summarize, the situation looks like this

   Goal(n,x) -| H6:(Q n); x:A; H5:True; H4:(le O n); H3:(P n); H2:True; n:nat
                Left                                                    Right

   Induction hypothesis is H4 ([hyp0])
   Variable parameters of (le O n) is the singleton list with "n" ([indvars])
   Part of [indvars] really in context is the same ([indhyps])
   The dependent hyps are H3 and H6 ([dephyps])
   For H3 the memorized places are H5 ([lhyp]) and H2 ([rhyp])
    because these names are among the hyp which are fixed through the induction
   For H6 the neighbours are None ([lhyp]) and H5 ([rhyp])
   For H3, because on the right of H4, we remember rhyp (here H2)
   For H6, because on the left of H4, we remember lhyp (here None)
   For H4, we remember lhyp (here H5)

   The right neighbour is then translated into the left neighbour
   because move_hyp tactic needs the name of the hyp _after_ which we
   move the hyp to move.

   But, say in the 2nd subgoal of the hypotheses, the goal will be

   (m:nat)((P m)->(Q m)->(Goal m)) -> (P Sm)->   (Q Sm)->   (Goal Sm)
     ^^^^^^^^^^^^^^^^^^^^^^^^^^^       ^^^^
         both go where H4 was       goes where  goes where
                                      H3 was      H6 was

   We have to intro and move m and the recursive hyp first, but then
   where to move H3 ??? Only the hyp on its right is relevant, but we
   have to translate it into the name of the hyp on the left

   Note: this case where some hyp(s) in [dephyps] has(have) the same
   left neighbour as [hyp0] is the only problematic case with right
   neighbours. For the other cases (e.g. an hyp H1:(R n) between n and H2
   would have posed no problem. But for uniformity, we decided to use
   the right hyp for all hyps on the right of H4.

   Other solutions are welcome

   PC 9 fev 06: Adapted to accept multi argument principle with no
   main arg hyp. hyp0 is now optional, meaning that it is possible
   that there is no main induction hypotheses. In this case, we
   consider the last "parameter" (in [indvars]) as the limit between
   "left" and "right", BUT it must be included in indhyps.

   Other solutions are still welcome

*)

exception Shunt of Id.t move_location

let cook_sign hyp0_opt inhyps indvars env =
  (* First phase from L to R: get [indhyps], [decldep] and [statuslist]
     for the hypotheses before (= more ancient than) hyp0 (see above) *)
  let toclear = ref [] in
  let avoid = ref [] in
  let decldeps = ref [] in
  let ldeps = ref [] in
  let rstatus = ref [] in
  let lstatus = ref [] in
  let before = ref true in
  let maindep = ref false in
  let seek_deps env (hyp,_,_ as decl) rhyp =
    if (match hyp0_opt with Some hyp0 -> Id.equal hyp hyp0 | _ -> false)
    then begin
      before:=false;
      (* Note that if there was no main induction hypotheses, then hyp
         is one of indvars too *)
      toclear := hyp::!toclear;
      MoveFirst (* fake value *)
    end else if Id.List.mem hyp indvars then begin
      (* The variables in indvars are such that they don't occur any
         more after generalization, so declare them to clear. *)
      toclear := hyp::!toclear;
      rhyp
    end else
      let dephyp0 = List.is_empty inhyps && 
	(Option.cata (fun id -> occur_var_in_decl env id decl) false hyp0_opt)
      in
      let depother = List.is_empty inhyps &&
	(List.exists (fun id -> occur_var_in_decl env id decl) indvars ||
         List.exists (fun (id,_,_) -> occur_var_in_decl env id decl) !decldeps)
      in
      if not (List.is_empty inhyps) && Id.List.mem hyp inhyps
         || dephyp0 || depother
      then begin
	decldeps := decl::!decldeps;
	avoid := hyp::!avoid;
        maindep := dephyp0 || !maindep;
	if !before then begin
          toclear := hyp::!toclear;
	  rstatus := (hyp,rhyp)::!rstatus
        end
	else begin
	  toclear := hyp::!toclear;
	  ldeps := hyp::!ldeps (* status computed in 2nd phase *)
        end;
	MoveBefore hyp end
      else
	MoveBefore hyp
  in
  let _ = fold_named_context seek_deps env ~init:MoveFirst in
  (* 2nd phase from R to L: get left hyp of [hyp0] and [lhyps] *)
  let compute_lstatus lhyp (hyp,_,_) =
    if (match hyp0_opt with Some hyp0 -> Id.equal hyp hyp0 | _ -> false) then
      raise (Shunt lhyp);
    if Id.List.mem hyp !ldeps then begin
      lstatus := (hyp,lhyp)::!lstatus;
      lhyp
    end else
      if Id.List.mem hyp !toclear then lhyp else MoveAfter hyp
  in
  try
    let _ =
      fold_named_context_reverse compute_lstatus ~init:MoveLast env in
    raise (Shunt MoveLast) (* ?? FIXME *)
  with Shunt lhyp0 ->
    let lhyp0 = match lhyp0 with
      | MoveLast -> None
      | MoveAfter hyp -> Some hyp
      | _ -> assert false in
    let statuslists = (!lstatus,List.rev !rstatus) in
    let recargdests = AfterFixedPosition (if Option.is_empty hyp0_opt then None else lhyp0) in
    (statuslists, (recargdests,None), !toclear, !decldeps, !avoid, !maindep)

(*
   The general form of an induction principle is the following:

   forall prm1 prm2 ... prmp,                          (induction parameters)
   forall Q1...,(Qi:Ti_1 -> Ti_2 ->...-> Ti_ni),...Qq, (predicates)
   branch1, branch2, ... , branchr,                    (branches of the principle)
   forall (x1:Ti_1) (x2:Ti_2) ... (xni:Ti_ni),         (induction arguments)
   (HI: I prm1..prmp x1...xni)                         (optional main induction arg)
   -> (Qi x1...xni HI        (f prm1...prmp x1...xni)).(conclusion)
                   ^^        ^^^^^^^^^^^^^^^^^^^^^^^^
               optional        optional argument added if
               even if HI    principle generated by functional
             present above   induction, only if HI does not exist
             [indarg]                  [farg]

  HI is not present when the induction principle does not come directly from an
  inductive type (like when it is generated by functional induction for
  example). HI is present otherwise BUT may not appear in the conclusion
  (dependent principle). HI and (f...) cannot be both present.

  Principles taken from functional induction have the final (f...).*)

(* [rel_contexts] and [rel_declaration] actually contain triples, and
   lists are actually in reverse order to fit [compose_prod]. *)
type elim_scheme = {
  elimc: constr with_bindings option;
  elimt: types;
  indref: global_reference option;
  params: rel_context;     (* (prm1,tprm1);(prm2,tprm2)...(prmp,tprmp) *)
  nparams: int;            (* number of parameters *)
  predicates: rel_context; (* (Qq, (Tq_1 -> Tq_2 ->...-> Tq_nq)), (Q1,...) *)
  npredicates: int;        (* Number of predicates *)
  branches: rel_context;   (* branchr,...,branch1 *)
  nbranches: int;          (* Number of branches *)
  args: rel_context;       (* (xni, Ti_ni) ... (x1, Ti_1) *)
  nargs: int;              (* number of arguments *)
  indarg: rel_declaration option; (* Some (H,I prm1..prmp x1...xni)
				     if HI is in premisses, None otherwise *)
  concl: types;            (* Qi x1...xni HI (f...), HI and (f...)
			      are optional and mutually exclusive *)
  indarg_in_concl: bool;   (* true if HI appears at the end of conclusion *)
  farg_in_concl: bool;     (* true if (f...) appears at the end of conclusion *)
}

let empty_scheme =
  {
    elimc = None;
    elimt = mkProp;
    indref = None;
    params = [];
    nparams = 0;
    predicates = [];
    npredicates = 0;
    branches = [];
    nbranches = 0;
    args = [];
    nargs = 0;
    indarg = None;
    concl = mkProp;
    indarg_in_concl = false;
    farg_in_concl = false;
  }

let make_base n id =
  if Int.equal n 0 || Int.equal n 1 then id
  else
    (* This extends the name to accept new digits if it already ends with *)
    (* digits *)
    Id.of_string (atompart_of_id (make_ident (Id.to_string id) (Some 0)))

(* Builds two different names from an optional inductive type and a
   number, also deals with a list of names to avoid. If the inductive
   type is None, then hyprecname is IHi where i is a number. *)
let make_up_names n ind_opt cname =
  let is_hyp = String.equal (atompart_of_id cname) "H" in
  let base = Id.to_string (make_base n cname) in
  let ind_prefix = "IH" in
  let base_ind =
    if is_hyp then
      match ind_opt with
	| None -> Id.of_string ind_prefix
	| Some ind_id -> add_prefix ind_prefix (Nametab.basename_of_global ind_id)
    else add_prefix ind_prefix cname in
  let hyprecname = make_base n base_ind in
  let avoid =
    if Int.equal n 1 (* Only one recursive argument *) || Int.equal n 0 then []
    else
      (* Forbid to use cname, cname0, hyprecname and hyprecname0 *)
      (* in order to get names such as f1, f2, ... *)
      let avoid =
        (make_ident (Id.to_string hyprecname) None) ::
        (make_ident (Id.to_string hyprecname) (Some 0)) :: [] in
      if not (String.equal (atompart_of_id cname) "H") then
        (make_ident base (Some 0)) :: (make_ident base None) :: avoid
      else avoid in
  Id.of_string base, hyprecname, avoid

let error_ind_scheme s =
  let s = if not (String.is_empty s) then s^" " else s in
  errorlabstrm "Tactics" (str "Cannot recognize " ++ str s ++ str "an induction scheme.")

let glob = Universes.constr_of_global

let coq_eq = lazy (glob (Coqlib.build_coq_eq ()))
let coq_eq_refl = lazy (glob (Coqlib.build_coq_eq_refl ()))

let coq_heq = lazy (Coqlib.coq_constant "mkHEq" ["Logic";"JMeq"] "JMeq")
let coq_heq_refl = lazy (Coqlib.coq_constant "mkHEq" ["Logic";"JMeq"] "JMeq_refl")


let mkEq t x y =
  mkApp (Lazy.force coq_eq, [| t; x; y |])

let mkRefl t x =
  mkApp (Lazy.force coq_eq_refl, [| t; x |])

let mkHEq t x u y =
  mkApp (Lazy.force coq_heq,
	[| t; x; u; y |])

let mkHRefl t x =
  mkApp (Lazy.force coq_heq_refl,
	[| t; x |])

let lift_togethern n l =
  let l', _ =
    List.fold_right
      (fun x (acc, n) ->
	(lift n x :: acc, succ n))
      l ([], n)
  in l'

let lift_list l = List.map (lift 1) l

let ids_of_constr ?(all=false) vars c =
  let rec aux vars c =
    match kind_of_term c with
    | Var id -> Id.Set.add id vars
    | App (f, args) ->
	(match kind_of_term f with
	| Construct ((ind,_),_)
	| Ind (ind,_) ->
            let (mib,mip) = Global.lookup_inductive ind in
	      Array.fold_left_from
		(if all then 0 else mib.Declarations.mind_nparams)
		aux vars args
	| _ -> fold_constr aux vars c)
    | _ -> fold_constr aux vars c
  in aux vars c

let decompose_indapp f args =
  match kind_of_term f with
  | Construct ((ind,_),_)
  | Ind (ind,_) ->
      let (mib,mip) = Global.lookup_inductive ind in
      let first = mib.Declarations.mind_nparams_rec in
      let pars, args = Array.chop first args in
	mkApp (f, pars), args
  | _ -> f, args

let mk_term_eq env sigma ty t ty' t' =
  if Reductionops.is_conv env sigma ty ty' then
    mkEq ty t t', mkRefl ty' t'
  else
    mkHEq ty t ty' t', mkHRefl ty' t'

let make_abstract_generalize gl id concl dep ctx body c eqs args refls =
  let meta = Evarutil.new_meta() in
  let eqslen = List.length eqs in
  let term, typ = mkVar id, Tacmach.pf_get_hyp_typ gl id in
    (* Abstract by the "generalized" hypothesis equality proof if necessary. *)
  let abshypeq, abshypt =
    if dep then
      let eq, refl = mk_term_eq (push_rel_context ctx (Tacmach.pf_env gl)) (Tacmach.project gl) (lift 1 c) (mkRel 1) typ term in
	mkProd (Anonymous, eq, lift 1 concl), [| refl |]
    else concl, [||]
  in
    (* Abstract by equalitites *)
  let eqs = lift_togethern 1 eqs in (* lift together and past genarg *)
  let abseqs = it_mkProd_or_LetIn (lift eqslen abshypeq) (List.map (fun x -> (Anonymous, None, x)) eqs) in
    (* Abstract by the "generalized" hypothesis. *)
  let genarg = mkProd_or_LetIn (Name id, body, c) abseqs in
    (* Abstract by the extension of the context *)
  let genctyp = it_mkProd_or_LetIn genarg ctx in
    (* The goal will become this product. *)
  let genc = mkCast (mkMeta meta, DEFAULTcast, genctyp) in
    (* Apply the old arguments giving the proper instantiation of the hyp *)
  let instc = mkApp (genc, Array.of_list args) in
    (* Then apply to the original instanciated hyp. *)
  let instc = Option.cata (fun _ -> instc) (mkApp (instc, [| mkVar id |])) body in
    (* Apply the reflexivity proofs on the indices. *)
  let appeqs = mkApp (instc, Array.of_list refls) in
    (* Finaly, apply the reflexivity proof for the original hyp, to get a term of type gl again. *)
    mkApp (appeqs, abshypt)

let hyps_of_vars env sign nogen hyps =
  if Id.Set.is_empty hyps then []
  else
    let (_,lh) =
      Context.fold_named_context_reverse
        (fun (hs,hl) (x,_,_ as d) ->
	  if Id.Set.mem x nogen then (hs,hl)
	  else if Id.Set.mem x hs then (hs,x::hl)
	  else
	    let xvars = global_vars_set_of_decl env d in
	      if not (Id.Set.is_empty (Id.Set.diff xvars hs)) then
		(Id.Set.add x hs, x :: hl)
	      else (hs, hl))
        ~init:(hyps,[])
        sign
    in lh

exception Seen

let linear vars args =
  let seen = ref vars in
    try
      Array.iter (fun i ->
	let rels = ids_of_constr ~all:true Id.Set.empty i in
	let seen' =
	  Id.Set.fold (fun id acc ->
	    if Id.Set.mem id acc then raise Seen
	    else Id.Set.add id acc)
	    rels !seen
	in seen := seen')
	args;
      true
    with Seen -> false

let is_defined_variable env id = match lookup_named id env with
| (_, None, _) -> false
| (_, Some _, _) -> true

let abstract_args gl generalize_vars dep id defined f args =
<<<<<<< HEAD
  let sigma = Tacmach.project gl in
  let env = Tacmach.pf_env gl in
  let concl = Tacmach.pf_concl gl in
=======
  let sigma = ref (project gl) in
  let env = pf_env gl in
  let concl = pf_concl gl in
>>>>>>> 0fd6ad21
  let dep = dep || dependent (mkVar id) concl in
  let avoid = ref [] in
  let get_id name =
    let id = fresh_id !avoid (match name with Name n -> n | Anonymous -> Id.of_string "gen_x") gl in
      avoid := id :: !avoid; id
  in
    (* Build application generalized w.r.t. the argument plus the necessary eqs.
       From env |- c : forall G, T and args : G we build
       (T[G'], G' : ctx, env ; G' |- args' : G, eqs := G'_i = G_i, refls : G' = G, vars to generalize)

       eqs are not lifted w.r.t. each other yet. (* will be needed when going to dependent indexes *)
    *)
  let aux (prod, ctx, ctxenv, c, args, eqs, refls, nongenvars, vars, env) arg =
    let (name, _, ty), arity =
      let rel, c = Reductionops.splay_prod_n env !sigma 1 prod in
	List.hd rel, c
    in
<<<<<<< HEAD
    let argty = Tacmach.pf_unsafe_type_of gl arg in
    let ty = (* refresh_universes_strict *) ty in
=======
    let argty = pf_unsafe_type_of gl arg in
    let sigma', ty = Evarsolve.refresh_universes (Some true) env !sigma ty in
    let () = sigma := sigma' in
>>>>>>> 0fd6ad21
    let lenctx = List.length ctx in
    let liftargty = lift lenctx argty in
    let leq = constr_cmp Reduction.CUMUL liftargty ty in
      match kind_of_term arg with
      | Var id when not (is_defined_variable env id) && leq && not (Id.Set.mem id nongenvars) ->
      	  (subst1 arg arity, ctx, ctxenv, mkApp (c, [|arg|]), args, eqs, refls,
      	  Id.Set.add id nongenvars, Id.Set.remove id vars, env)
      | _ ->
	  let name = get_id name in
	  let decl = (Name name, None, ty) in
	  let ctx = decl :: ctx in
	  let c' = mkApp (lift 1 c, [|mkRel 1|]) in
	  let args = arg :: args in
	  let liftarg = lift (List.length ctx) arg in
	  let eq, refl =
	    if leq then
	      mkEq (lift 1 ty) (mkRel 1) liftarg, mkRefl (lift (-lenctx) ty) arg
	    else
	      mkHEq (lift 1 ty) (mkRel 1) liftargty liftarg, mkHRefl argty arg
	  in
	  let eqs = eq :: lift_list eqs in
	  let refls = refl :: refls in
	  let argvars = ids_of_constr vars arg in
	    (arity, ctx, push_rel decl ctxenv, c', args, eqs, refls,
	    nongenvars, Id.Set.union argvars vars, env)
  in
  let f', args' = decompose_indapp f args in
  let dogen, f', args' =
    let parvars = ids_of_constr ~all:true Id.Set.empty f' in
      if not (linear parvars args') then true, f, args
      else
	match Array.findi (fun i x -> not (isVar x) || is_defined_variable env (destVar x)) args' with
	| None -> false, f', args'
	| Some nonvar ->
	    let before, after = Array.chop nonvar args' in
	      true, mkApp (f', before), after
  in
    if dogen then
      let tyf' = pf_unsafe_type_of gl f' in
      let arity, ctx, ctxenv, c', args, eqs, refls, nogen, vars, env =
<<<<<<< HEAD
	Array.fold_left aux (Tacmach.pf_unsafe_type_of gl f',[],env,f',[],[],[],Id.Set.empty,Id.Set.empty,env) args'
=======
	Array.fold_left aux (tyf',[],env,f',[],[],[],Id.Set.empty,Id.Set.empty,env) args'
>>>>>>> 0fd6ad21
      in
      let args, refls = List.rev args, List.rev refls in
      let vars =
	if generalize_vars then
	  let nogen = Id.Set.add id nogen in
	    hyps_of_vars (pf_env gl) (pf_hyps gl) nogen vars
	else []
      in
<<<<<<< HEAD
      let body, c' = if defined then Some c', Retyping.get_type_of ctxenv Evd.empty c' else None, c' in
	Some (make_abstract_generalize gl id concl dep ctx body c' eqs args refls,
	     dep, succ (List.length ctx), vars)
=======
      let body, c' =
	if defined then Some c', typ_of ctxenv !sigma c'
	else None, c'
      in
      let term = make_abstract_generalize {gl with sigma = !sigma} id concl dep ctx body c' eqs args refls in
	Some (term, !sigma, dep, succ (List.length ctx), vars)
>>>>>>> 0fd6ad21
    else None

let abstract_generalize ?(generalize_vars=true) ?(force_dep=false) id =
  Proofview.Goal.nf_enter { enter = begin fun gl ->
  Coqlib.check_required_library Coqlib.jmeq_module_name;
  let (f, args, def, id, oldid) =
    let oldid = Tacmach.New.pf_get_new_id id gl in
    let (_, b, t) = Tacmach.New.pf_get_hyp id gl in
      match b with
      | None -> let f, args = decompose_app t in
	        (f, args, false, id, oldid)
      | Some t ->
	  let f, args = decompose_app t in
	  (f, args, true, id, oldid)
  in
  if List.is_empty args then Proofview.tclUNIT ()
  else
    let args = Array.of_list args in
    let newc = Tacmach.New.of_old (fun gl -> abstract_args gl generalize_vars force_dep id def f args) gl in
      match newc with
      | None -> Proofview.tclUNIT ()
      | Some (newc, sigma, dep, n, vars) ->
	  let tac =
	    if dep then
	      Tacticals.New.tclTHENLIST
		[Proofview.Unsafe.tclEVARS sigma;
		 Proofview.V82.tactic (refine newc);
		 rename_hyp [(id, oldid)]; Tacticals.New.tclDO n intro;
		 Proofview.V82.tactic (generalize_dep ~with_let:true (mkVar oldid))]
	    else Tacticals.New.tclTHENLIST
		   [Proofview.Unsafe.tclEVARS sigma;
		    Proofview.V82.tactic (refine newc);
		    Proofview.V82.tactic (clear [id]);
		    Tacticals.New.tclDO n intro]
	  in
	    if List.is_empty vars then tac
	    else Tacticals.New.tclTHEN tac
              (Tacticals.New.tclFIRST
                [revert vars ;
		 Proofview.V82.tactic (fun gl -> tclMAP (fun id ->
<<<<<<< HEAD
				     tclTRY (generalize_dep ~with_let:true (mkVar id))) vars gl)])
  end }
=======
		      tclTRY (generalize_dep ~with_let:true (mkVar id))) vars gl)])
  end
>>>>>>> 0fd6ad21

let rec compare_upto_variables x y =
  if (isVar x || isRel x) && (isVar y || isRel y) then true
  else compare_constr compare_upto_variables x y

let specialize_eqs id gl =
  let env = Tacmach.pf_env gl in
  let ty = Tacmach.pf_get_hyp_typ gl id in
  let evars = ref (project gl) in
  let unif env evars c1 c2 =
    compare_upto_variables c1 c2 && Evarconv.e_conv env evars c1 c2
  in
  let rec aux in_eqs ctx acc ty =
    match kind_of_term ty with
    | Prod (na, t, b) ->
	(match kind_of_term t with
	| App (eq, [| eqty; x; y |]) when Term.eq_constr (Lazy.force coq_eq) eq ->
	    let c = if noccur_between 1 (List.length ctx) x then y else x in
	    let pt = mkApp (Lazy.force coq_eq, [| eqty; c; c |]) in
	    let p = mkApp (Lazy.force coq_eq_refl, [| eqty; c |]) in
	      if unif (push_rel_context ctx env) evars pt t then
		aux true ctx (mkApp (acc, [| p |])) (subst1 p b)
	      else acc, in_eqs, ctx, ty
	| App (heq, [| eqty; x; eqty'; y |]) when Term.eq_constr heq (Lazy.force coq_heq) ->
	    let eqt, c = if noccur_between 1 (List.length ctx) x then eqty', y else eqty, x in
	    let pt = mkApp (Lazy.force coq_heq, [| eqt; c; eqt; c |]) in
	    let p = mkApp (Lazy.force coq_heq_refl, [| eqt; c |]) in
	      if unif (push_rel_context ctx env) evars pt t then
		aux true ctx (mkApp (acc, [| p |])) (subst1 p b)
	      else acc, in_eqs, ctx, ty
	| _ ->
	    if in_eqs then acc, in_eqs, ctx, ty
	    else
	      let e = e_new_evar (push_rel_context ctx env) evars t in
		aux false ((na, Some e, t) :: ctx) (mkApp (lift 1 acc, [| mkRel 1 |])) b)
    | t -> acc, in_eqs, ctx, ty
  in
  let acc, worked, ctx, ty = aux false [] (mkVar id) ty in
  let ctx' = nf_rel_context_evar !evars ctx in
  let ctx'' = List.map (fun (n,b,t as decl) ->
    match b with
    | Some k when isEvar k -> (n,None,t)
    | b -> decl) ctx'
  in
  let ty' = it_mkProd_or_LetIn ty ctx'' in
  let acc' = it_mkLambda_or_LetIn acc ctx'' in
  let ty' = Tacred.whd_simpl env !evars ty'
  and acc' = Tacred.whd_simpl env !evars acc' in
  let ty' = Evarutil.nf_evar !evars ty' in
    if worked then
      tclTHENFIRST (Tacmach.internal_cut true id ty')
	(exact_no_check ((* refresh_universes_strict *) acc')) gl
    else tclFAIL 0 (str "Nothing to do in hypothesis " ++ pr_id id) gl


let specialize_eqs id gl =
  if
    (try ignore(clear [id] gl); false
     with e when Errors.noncritical e -> true)
  then
    tclFAIL 0 (str "Specialization not allowed on dependent hypotheses") gl
  else specialize_eqs id gl

let occur_rel n c =
  let res = not (noccurn n c) in
  res

(* This function splits the products of the induction scheme [elimt] into four
   parts:
   - branches, easily detectable (they are not referred by rels in the subterm)
   - what was found before branches (acc1) that is: parameters and predicates
   - what was found after branches (acc3) that is: args and indarg if any
   if there is no branch, we try to fill in acc3 with args/indargs.
   We also return the conclusion.
*)
let decompose_paramspred_branch_args elimt =
  let rec cut_noccur elimt acc2 : rel_context * rel_context * types =
    match kind_of_term elimt with
      | Prod(nme,tpe,elimt') ->
	  let hd_tpe,_ = decompose_app ((strip_prod_assum tpe)) in
	  if not (occur_rel 1 elimt') && isRel hd_tpe
	  then cut_noccur elimt' ((nme,None,tpe)::acc2)
	  else let acc3,ccl = decompose_prod_assum elimt in acc2 , acc3 , ccl
      | App(_, _) | Rel _ -> acc2 , [] , elimt
      | _ -> error_ind_scheme "" in
  let rec cut_occur elimt acc1 : rel_context * rel_context * rel_context * types =
    match kind_of_term elimt with
      | Prod(nme,tpe,c) when occur_rel 1 c -> cut_occur c ((nme,None,tpe)::acc1)
      | Prod(nme,tpe,c) -> let acc2,acc3,ccl = cut_noccur elimt [] in acc1,acc2,acc3,ccl
      | App(_, _) | Rel _ -> acc1,[],[],elimt
      | _ -> error_ind_scheme "" in
  let acc1, acc2 , acc3, ccl = cut_occur elimt [] in
  (* Particular treatment when dealing with a dependent empty type elim scheme:
     if there is no branch, then acc1 contains all hyps which is wrong (acc1
     should contain parameters and predicate only). This happens for an empty
     type (See for example Empty_set_ind, as False would actually be ok). Then
     we must find the predicate of the conclusion to separate params_pred from
     args. We suppose there is only one predicate here. *)
  match acc2 with
  | [] ->
    let hyps,ccl = decompose_prod_assum elimt in
    let hd_ccl_pred,_ = decompose_app ccl in
    begin match kind_of_term hd_ccl_pred with
      | Rel i  -> let acc3,acc1 = List.chop (i-1) hyps in acc1 , [] , acc3 , ccl
      | _ -> error_ind_scheme ""
    end
  | _ -> acc1, acc2 , acc3, ccl


let exchange_hd_app subst_hd t =
  let hd,args= decompose_app t in mkApp (subst_hd,Array.of_list args)

(* Builds an elim_scheme from its type and calling form (const+binding). We
   first separate branches.  We obtain branches, hyps before (params + preds),
   hyps after (args <+ indarg if present>) and conclusion.  Then we proceed as
   follows:

   - separate parameters and predicates in params_preds. For that we build:
 forall (x1:Ti_1)(xni:Ti_ni) (HI:I prm1..prmp x1...xni), DUMMY x1...xni HI/farg
                             ^^^^^^^^^^^^^^^^^^^^^^^^^                  ^^^^^^^
                                       optional                           opt
     Free rels appearing in this term are parameters (branches should not
     appear, and the only predicate would have been Qi but we replaced it by
     DUMMY). We guess this heuristic catches all params.  TODO: generalize to
     the case where args are merged with branches (?) and/or where several
     predicates are cited in the conclusion.

   - finish to fill in the elim_scheme: indarg/farg/args and finally indref. *)
let compute_elim_sig ?elimc elimt =
  let params_preds,branches,args_indargs,conclusion =
    decompose_paramspred_branch_args elimt in

  let ccl = exchange_hd_app (mkVar (Id.of_string "__QI_DUMMY__")) conclusion in
  let concl_with_args = it_mkProd_or_LetIn ccl args_indargs in
  let nparams = Int.Set.cardinal (free_rels concl_with_args) in
  let preds,params = List.chop (List.length params_preds - nparams) params_preds in

  (* A first approximation, further analysis will tweak it *)
  let res = ref { empty_scheme with
    (* This fields are ok: *)
    elimc = elimc; elimt = elimt; concl = conclusion;
    predicates = preds; npredicates = List.length preds;
    branches = branches; nbranches = List.length branches;
    farg_in_concl = isApp ccl && isApp (last_arg ccl);
    params = params; nparams = nparams;
    (* all other fields are unsure at this point. Including these:*)
    args = args_indargs; nargs = List.length args_indargs; } in
  try
    (* Order of tests below is important. Each of them exits if successful. *)
    (* 1- First see if (f x...) is in the conclusion. *)
    if !res.farg_in_concl
    then begin
      res := { !res with
	indarg = None;
	indarg_in_concl = false; farg_in_concl = true };
      raise Exit
    end;
    (* 2- If no args_indargs (=!res.nargs at this point) then no indarg *)
    if Int.equal !res.nargs 0 then raise Exit;
    (* 3- Look at last arg: is it the indarg? *)
    ignore (
      match List.hd args_indargs with
	| hiname,Some _,hi -> error_ind_scheme ""
	| hiname,None,hi ->
	    let hi_ind, hi_args = decompose_app hi in
	    let hi_is_ind = (* hi est d'un type globalisable *)
	      match kind_of_term hi_ind with
		| Ind (mind,_)  -> true
		| Var _ -> true
		| Const _ -> true
		| Construct _ -> true
		| _ -> false in
	    let hi_args_enough = (* hi a le bon nbre d'arguments *)
	      Int.equal (List.length hi_args) (List.length params + !res.nargs -1) in
	    (* FIXME: Ces deux tests ne sont pas suffisants. *)
	    if not (hi_is_ind && hi_args_enough) then raise Exit (* No indarg *)
	    else (* Last arg is the indarg *)
	      res := {!res with
		indarg = Some (List.hd !res.args);
		indarg_in_concl = occur_rel 1 ccl;
		args = List.tl !res.args; nargs = !res.nargs - 1;
	      };
	    raise Exit);
    raise Exit(* exit anyway *)
  with Exit -> (* Ending by computing indref: *)
    match !res.indarg with
      | None -> !res (* No indref *)
      | Some ( _,Some _,_) -> error_ind_scheme ""
      | Some ( _,None,ind) ->
	  let indhd,indargs = decompose_app ind in
	  try {!res with indref = Some (global_of_constr indhd) }
	  with e when Errors.noncritical e ->
            error "Cannot find the inductive type of the inductive scheme."

let compute_scheme_signature scheme names_info ind_type_guess =
  let f,l = decompose_app scheme.concl in
  (* Vérifier que les arguments de Qi sont bien les xi. *)
  let cond, check_concl =
    match scheme.indarg with
      | Some (_,Some _,_) ->
	  error "Strange letin, cannot recognize an induction scheme."
      | None -> (* Non standard scheme *)
	  let cond hd = Term.eq_constr hd ind_type_guess && not scheme.farg_in_concl
	  in (cond, fun _ _ -> ())
      | Some ( _,None,ind) -> (* Standard scheme from an inductive type *)
	  let indhd,indargs = decompose_app ind in
	  let cond hd = Term.eq_constr hd indhd in
	  let check_concl is_pred p =
	    (* Check again conclusion *)
	    let ccl_arg_ok = is_pred (p + scheme.nargs + 1) f == IndArg in
	    let ind_is_ok =
	      List.equal Term.eq_constr
		(List.lastn scheme.nargs indargs)
		(extended_rel_list 0 scheme.args) in
	    if not (ccl_arg_ok && ind_is_ok) then
	      error_ind_scheme "the conclusion of"
	  in (cond, check_concl)
  in
  let is_pred n c =
    let hd = fst (decompose_app c) in
    match kind_of_term hd with
      | Rel q when n < q && q <= n+scheme.npredicates -> IndArg
      | _ when cond hd -> RecArg
      | _ -> OtherArg
  in
  let rec check_branch p c =
    match kind_of_term c with
      | Prod (_,t,c) ->
	(is_pred p t, dependent (mkRel 1) c) :: check_branch (p+1) c
      | LetIn (_,_,_,c) ->
	(OtherArg, dependent (mkRel 1) c) :: check_branch (p+1) c
      | _ when is_pred p c == IndArg -> []
      | _ -> raise Exit
  in
  let rec find_branches p lbrch =
    match lbrch with
      | (_,None,t)::brs ->
	(try
	   let lchck_brch = check_branch p t in
	   let n = List.fold_left
	     (fun n (b,_) -> if b == RecArg then n+1 else n) 0 lchck_brch in
	   let recvarname, hyprecname, avoid =
	     make_up_names n scheme.indref names_info in
	   let namesign =
	     List.map (fun (b,dep) ->
	       (b, dep, if b == IndArg then hyprecname else recvarname))
	       lchck_brch in
	   (avoid,namesign) :: find_branches (p+1) brs
	 with Exit-> error_ind_scheme "the branches of")
      | (_,Some _,_)::_ -> error_ind_scheme "the branches of"
      | [] -> check_concl is_pred p; []
  in
  Array.of_list (find_branches 0 (List.rev scheme.branches))

(* Check that the elimination scheme has a form similar to the
   elimination schemes built by Coq. Schemes may have the standard
   form computed from an inductive type OR (feb. 2006) a non standard
   form. That is: with no main induction argument and with an optional
   extra final argument of the form (f x y ...) in the conclusion. In
   the non standard case, naming of generated hypos is slightly
   different. *)
let compute_elim_signature (evd,(elimc,elimt),ind_type_guess) names_info =
  let scheme = compute_elim_sig ~elimc:elimc elimt in
    evd, (compute_scheme_signature scheme names_info ind_type_guess, scheme)

let guess_elim isrec dep s hyp0 gl =
  let tmptyp0 =	Tacmach.New.pf_get_hyp_typ hyp0 gl in
  let mind,_ = Tacmach.New.pf_reduce_to_quantified_ind gl tmptyp0 in
  let evd, elimc =
    if isrec && not (is_nonrec (fst mind)) then find_ind_eliminator (fst mind) s gl
    else
      let env = Tacmach.New.pf_env gl in
      let sigma = Sigma.Unsafe.of_evar_map (Tacmach.New.project gl) in
      if use_dependent_propositions_elimination () && dep
      then
        let Sigma (ind, sigma, _) = build_case_analysis_scheme env sigma mind true s in
        (Sigma.to_evar_map sigma, ind)
      else
        let Sigma (ind, sigma, _) = build_case_analysis_scheme_default env sigma mind s in
        (Sigma.to_evar_map sigma, ind)
  in
  let elimt = Tacmach.New.pf_unsafe_type_of gl elimc in
    evd, ((elimc, NoBindings), elimt), mkIndU mind

let given_elim hyp0 (elimc,lbind as e) gl =
  let tmptyp0 = Tacmach.New.pf_get_hyp_typ hyp0 gl in
  let ind_type_guess,_ = decompose_app ((strip_prod tmptyp0)) in
  Tacmach.New.project gl, (e, Tacmach.New.pf_unsafe_type_of gl elimc), ind_type_guess

type scheme_signature =
    (Id.t list * (elim_arg_kind * bool * Id.t) list) array

type eliminator_source =
  | ElimUsing of (eliminator * types) * scheme_signature
  | ElimOver of bool * Id.t

let find_induction_type isrec elim hyp0 gl =
  let scheme,elim =
    match elim with
    | None ->
       let sort = Tacticals.New.elimination_sort_of_goal gl in
       let _, (elimc,elimt),_ = 
	 guess_elim isrec (* dummy: *) true sort hyp0 gl in
	let scheme = compute_elim_sig ~elimc elimt in
	(* We drop the scheme waiting to know if it is dependent *)
	scheme, ElimOver (isrec,hyp0)
    | Some e ->
	let evd, (elimc,elimt),ind_guess = given_elim hyp0 e gl in
	let scheme = compute_elim_sig ~elimc elimt in
	if Option.is_empty scheme.indarg then error "Cannot find induction type";
	let indsign = compute_scheme_signature scheme hyp0 ind_guess in
	let elim = ({elimindex = Some(-1); elimbody = elimc; elimrename = None},elimt) in
	scheme, ElimUsing (elim,indsign)
  in
  match scheme.indref with
  | None -> error_ind_scheme ""
  | Some ref -> ref, scheme.nparams, elim

let get_elim_signature elim hyp0 gl =
  compute_elim_signature (given_elim hyp0 elim gl) hyp0

let is_functional_induction elimc gl =
  let scheme = compute_elim_sig ~elimc (Tacmach.New.pf_unsafe_type_of gl (fst elimc)) in
  (* The test is not safe: with non-functional induction on non-standard
     induction scheme, this may fail *)
  Option.is_empty scheme.indarg

(* Wait the last moment to guess the eliminator so as to know if we
   need a dependent one or not *)

let get_eliminator elim dep s gl = match elim with
  | ElimUsing (elim,indsign) ->
      Tacmach.New.project gl, (* bugged, should be computed *) true, elim, indsign
  | ElimOver (isrec,id) ->
      let evd, (elimc,elimt),_ as elims = guess_elim isrec dep s id gl in
      let _, (l, s) = compute_elim_signature elims id in
      let branchlengthes = List.map (fun (_,b,c) -> assert (b=None); pi1 (decompose_prod_letin c)) (List.rev s.branches) in
      evd, isrec, ({elimindex = None; elimbody = elimc; elimrename = Some (isrec,Array.of_list branchlengthes)}, elimt), l

(* Instantiate all meta variables of elimclause using lid, some elts
   of lid are parameters (first ones), the other are
   arguments. Returns the clause obtained.  *)
let recolle_clenv i params args elimclause gl =
  let _,arr = destApp elimclause.templval.rebus in
  let lindmv =
    Array.map
      (fun x ->
	match kind_of_term x with
	  | Meta mv -> mv
	  | _  -> errorlabstrm "elimination_clause"
              (str "The type of the elimination clause is not well-formed."))
      arr in
  let k = match i with -1 -> Array.length lindmv - List.length args | _ -> i in
  (* parameters correspond to first elts of lid. *)
  let clauses_params =
    List.map_i (fun i id -> mkVar id , Tacmach.pf_get_hyp_typ gl id , lindmv.(i))
      0 params in
  let clauses_args =
    List.map_i (fun i id -> mkVar id , Tacmach.pf_get_hyp_typ gl id , lindmv.(k+i))
      0 args in
  let clauses = clauses_params@clauses_args in
  (* iteration of clenv_fchain with all infos we have. *)
  List.fold_right
    (fun e acc ->
      let x,y,i = e in
      (* from_n (Some 0) means that x should be taken "as is" without
         trying to unify (which would lead to trying to apply it to
         evars if y is a product). *)
      let indclause  = mk_clenv_from_n gl (Some 0) (x,y) in
      let elimclause' = clenv_fchain i acc indclause in
      elimclause')
    (List.rev clauses)
    elimclause

(* Unification of the goal and the principle applied to meta variables:
   (elimc ?i ?j ?k...?l). This solves partly meta variables (and may
    produce new ones). Then refine with the resulting term with holes.
*)
let induction_tac with_evars params indvars elim gl =
  let ({elimindex=i;elimbody=(elimc,lbindelimc);elimrename=rename},elimt) = elim in
  let i = match i with None -> index_of_ind_arg elimt | Some i -> i in
  (* elimclause contains this: (elimc ?i ?j ?k...?l) *)
  let elimc = contract_letin_in_lam_header elimc in
  let elimc = mkCast (elimc, DEFAULTcast, elimt) in
  let elimclause =
    Tacmach.pf_apply make_clenv_binding gl (elimc,elimt) lbindelimc in
  (* elimclause' is built from elimclause by instanciating all args and params. *)
  let elimclause' = recolle_clenv i params indvars elimclause gl in
  (* one last resolution (useless?) *)
  let resolved = clenv_unique_resolver ~flags:(elim_flags ()) elimclause' gl in
  Proofview.V82.of_tactic (enforce_prop_bound_names rename (Clenvtac.clenv_refine with_evars resolved)) gl

(* Apply induction "in place" taking into account dependent
   hypotheses from the context, replacing the main hypothesis on which
   induction applies with the induction hypotheses *)

let apply_induction_in_context hyp0 inhyps elim indvars names induct_tac =
  Proofview.Goal.s_enter { s_enter = begin fun gl ->
    let sigma = Proofview.Goal.sigma gl in
    let env = Proofview.Goal.env gl in
    let sigma = Sigma.to_evar_map sigma in
    let concl = Tacmach.New.pf_nf_concl gl in
    let statuslists,lhyp0,toclear,deps,avoid,dep = cook_sign hyp0 inhyps indvars env in
    let dep = dep || Option.cata (fun id -> occur_var env id concl) false hyp0 in
    let tmpcl = it_mkNamedProd_or_LetIn concl deps in
    let s = Retyping.get_sort_family_of env sigma tmpcl in
    let deps_cstr =
      List.fold_left
        (fun a (id,b,_) -> if Option.is_empty b then (mkVar id)::a else a) [] deps in
    let (sigma, isrec, elim, indsign) = get_eliminator elim dep s (Proofview.Goal.assume gl) in
    let names = compute_induction_names (Array.length indsign) names in
    let tac =
    (if isrec then Tacticals.New.tclTHENFIRSTn else Tacticals.New.tclTHENLASTn)
      (Tacticals.New.tclTHENLIST [
        (* Generalize dependent hyps (but not args) *)
        if deps = [] then Proofview.tclUNIT () else Proofview.V82.tactic (apply_type tmpcl deps_cstr);
        (* side-conditions in elim (resp case) schemes come last (resp first) *)
        induct_tac elim;
        Proofview.V82.tactic (tclMAP expand_hyp toclear)
      ])
      (Array.map2
         (induct_discharge lhyp0 avoid (re_intro_dependent_hypotheses statuslists))
         indsign names)
    in
    Sigma.Unsafe.of_pair (tac, sigma)
  end }

let induction_with_atomization_of_ind_arg isrec with_evars elim names hyp0 inhyps =
  Proofview.Goal.enter { enter = begin fun gl ->
  let elim_info = find_induction_type isrec elim hyp0 (Proofview.Goal.assume gl) in
  atomize_param_of_ind_then elim_info hyp0 (fun indvars ->
    apply_induction_in_context (Some hyp0) inhyps (pi3 elim_info) indvars names
      (fun elim -> Proofview.V82.tactic (induction_tac with_evars [] [hyp0] elim)))
  end }

let msg_not_right_number_induction_arguments scheme =
  str"Not the right number of induction arguments (expected " ++
  pr_enum (fun x -> x) [
    if scheme.farg_in_concl then str "the function name" else mt();
    if scheme.nparams != 0 then int scheme.nparams ++ str (String.plural scheme.nparams " parameter") else mt ();
    if scheme.nargs != 0 then int scheme.nargs ++ str (String.plural scheme.nargs " argument") else mt ()] ++ str ")."

(* Induction on a list of induction arguments. Analyze the elim
   scheme (which is mandatory for multiple ind args), check that all
   parameters and arguments are given (mandatory too).
   Main differences with induction_from_context is that there is no
   main induction argument. On the other hand, all args and params
   must be given, so we help a bit the unifier by making the "pattern"
   by hand before calling induction_tac *)
let induction_without_atomization isrec with_evars elim names lid =
  Proofview.Goal.nf_enter { enter = begin fun gl ->
  let sigma, (indsign,scheme) = get_elim_signature elim (List.hd lid) gl in
  let nargs_indarg_farg =
    scheme.nargs + (if scheme.farg_in_concl then 1 else 0) in
  if not (Int.equal (List.length lid) (scheme.nparams + nargs_indarg_farg))
  then
    Tacticals.New.tclZEROMSG (msg_not_right_number_induction_arguments scheme)
  else
  let indvars,lid_params = List.chop nargs_indarg_farg lid in
  (* terms to patternify we must patternify indarg or farg if present in concl *)
  let realindvars = List.rev (if scheme.farg_in_concl then List.tl indvars else indvars) in
  let lidcstr = List.map mkVar (List.rev indvars) in
  let params = List.rev lid_params in
  let indvars =
    (* Temporary hack for compatibility, while waiting for better
       analysis of the form of induction schemes: a scheme like
       gt_wf_rec was taken as a functional scheme with no parameters,
       but by chance, because of the addition of at least hyp0 for
       cook_sign, it behaved as if there was a real induction arg. *)
    if indvars = [] then [List.hd lid_params] else indvars in
  let induct_tac elim = Proofview.V82.tactic (tclTHENLIST [
    (* pattern to make the predicate appear. *)
    reduce (Pattern (List.map inj_with_occurrences lidcstr)) onConcl;
    (* Induction by "refine (indscheme ?i ?j ?k...)" + resolution of all
       possible holes using arguments given by the user (but the
       functional one). *)
    (* FIXME: Tester ca avec un principe dependant et non-dependant *)
    induction_tac with_evars params realindvars elim
  ]) in
  let elim = ElimUsing (({elimindex = Some (-1); elimbody = Option.get scheme.elimc; elimrename = None}, scheme.elimt), indsign) in
  apply_induction_in_context None [] elim indvars names induct_tac
  end }

(* assume that no occurrences are selected *)
let clear_unselected_context id inhyps cls gl =
  if occur_var (Tacmach.pf_env gl) id (Tacmach.pf_concl gl) &&
    cls.concl_occs == NoOccurrences
  then errorlabstrm ""
    (str "Conclusion must be mentioned: it depends on " ++ pr_id id
     ++ str ".");
  match cls.onhyps with
  | Some hyps ->
      let to_erase (id',_,_ as d) =
	if Id.List.mem id' inhyps then (* if selected, do not erase *) None
	else
	  (* erase if not selected and dependent on id or selected hyps *)
	  let test id = occur_var_in_decl (pf_env gl) id d in
	  if List.exists test (id::inhyps) then Some id' else None in
      let ids = List.map_filter to_erase (pf_hyps gl) in
      thin ids gl
  | None -> tclIDTAC gl

let use_bindings env sigma elim must_be_closed (c,lbind) typ =
  let sigma = Sigma.to_evar_map sigma in
  let typ =
    if elim == None then
      (* w/o an scheme, the term has to be applied at least until
         obtaining an inductive type (even though the arity might be
         known only by pattern-matching, as in the case of a term of
         the form "nat_rect ?A ?o ?s n", with ?A to be inferred by
         matching. *)
      let sign,t = splay_prod env sigma typ in it_mkProd t sign
    else
      (* Otherwise, we exclude the case of an induction argument in an
         explicitly functional type. Henceforth, we can complete the
         pattern until it has as type an atomic type (even though this
         atomic type can hide a functional type, for which the "using"
         clause has a scheme). *)
      typ in
  let rec find_clause typ =
    try
      let indclause = make_clenv_binding env sigma (c,typ) lbind in
      if must_be_closed && occur_meta (clenv_value indclause) then
        error "Need a fully applied argument.";
      (* We lose the possibility of coercions in with-bindings *)
      let (sigma, c) = pose_all_metas_as_evars env indclause.evd (clenv_value indclause) in
      Sigma.Unsafe.of_pair (c, sigma)
    with e when catchable_exception e ->
    try find_clause (try_red_product env sigma typ)
    with Redelimination -> raise e in
  find_clause typ

let check_expected_type env sigma (elimc,bl) elimt =
  (* Compute the expected template type of the term in case a using
     clause is given *)
  let sign,_ = splay_prod env sigma elimt in
  let n = List.length sign in
  if n == 0 then error "Scheme cannot be applied.";
  let sigma,cl = make_evar_clause env sigma ~len:(n - 1) elimt in
  let sigma = solve_evar_clause env sigma true cl bl in
  let (_,u,_) = destProd cl.cl_concl in
  fun t -> Evarconv.e_cumul env (ref sigma) t u

let check_enough_applied env sigma elim =
  let sigma = Sigma.to_evar_map sigma in
  (* A heuristic to decide whether the induction arg is enough applied *)
  match elim with
  | None ->
      (* No eliminator given *)
      fun u ->
      let t,_ = decompose_app (whd_betadeltaiota env sigma u) in isInd t
  | Some elimc ->
      let elimt = Retyping.get_type_of env sigma (fst elimc) in
      let scheme = compute_elim_sig ~elimc elimt in
      match scheme.indref with
      | None ->
         (* in the absence of information, do not assume it may be
            partially applied *)
          fun _ -> true
      | Some _ ->
          (* Last argument is supposed to be the induction argument *)
          check_expected_type env sigma elimc elimt

let pose_induction_arg_then isrec with_evars (is_arg_pure_hyp,from_prefix) elim
     id ((pending,(c0,lbind)),(eqname,names)) t0 inhyps cls tac =
  Proofview.Goal.s_enter { s_enter = begin fun gl ->
  let sigma = Proofview.Goal.sigma gl in
  let env = Proofview.Goal.env gl in
  let ccl = Proofview.Goal.raw_concl gl in
  let store = Proofview.Goal.extra gl in
  let check = check_enough_applied env sigma elim in
  let Sigma (c, sigma', p) = use_bindings env sigma elim false (c0,lbind) t0 in
  let abs = AbstractPattern (from_prefix,check,Name id,(pending,c),cls,false) in
  let (id,sign,_,lastlhyp,ccl,res) = make_abstraction env sigma' ccl abs in
  match res with
  | None ->
      (* pattern not found *)
      let with_eq = Option.map (fun eq -> (false,eq)) eqname in
      (* we restart using bindings after having tried type-class
         resolution etc. on the term given by the user *)
      let flags = tactic_infer_flags (with_evars && (* do not give a success semantics to edestruct on an open term yet *) false) in
      let Sigma (c0, sigma, q) = finish_evar_resolution ~flags env sigma (pending,c0) in
      let tac =
      (if isrec then
          (* Historically, induction has side conditions last *)
          Tacticals.New.tclTHENFIRST
       else
          (* and destruct has side conditions first *)
          Tacticals.New.tclTHENLAST)
      (Tacticals.New.tclTHENLIST [
        Proofview.Refine.refine ~unsafe:true { run = begin fun sigma ->
          let b = not with_evars && with_eq != None in
          let Sigma (c, sigma, p) = use_bindings env sigma elim b (c0,lbind) t0 in
          let t = Retyping.get_type_of env (Sigma.to_evar_map sigma) c in
          let Sigma (ans, sigma, q) = mkletin_goal env sigma store with_eq false (id,lastlhyp,ccl,c) (Some t) in
          Sigma (ans, sigma, p +> q)
        end };
        Proofview.(if with_evars then shelve_unifiable else guard_no_unifiable);
        if is_arg_pure_hyp
        then Tacticals.New.tclTRY (Proofview.V82.tactic (thin [destVar c0]))
        else Proofview.tclUNIT ();
        if isrec then Proofview.cycle (-1) else Proofview.tclUNIT ()
      ])
      tac
      in
      Sigma (tac, sigma, q)

  | Some (Sigma (c, sigma', q)) ->
      (* pattern found *)
      let with_eq = Option.map (fun eq -> (false,eq)) eqname in
      (* TODO: if ind has predicate parameters, use JMeq instead of eq *)
      let env = reset_with_named_context sign env in
      let tac =
      Tacticals.New.tclTHENLIST [
        Proofview.Refine.refine ~unsafe:true { run = begin fun sigma ->
          mkletin_goal env sigma store with_eq true (id,lastlhyp,ccl,c) None
        end };
        tac
      ]
      in
      Sigma (tac, sigma', p +> q)
  end }

let has_generic_occurrences_but_goal cls id env ccl =
  clause_with_generic_context_selection cls &&
  (* TODO: whd_evar of goal *)
  (cls.concl_occs != NoOccurrences || not (occur_var env id ccl))

let induction_gen clear_flag isrec with_evars elim
    ((_pending,(c,lbind)),(eqname,names) as arg) cls =
  let inhyps = match cls with
  | Some {onhyps=Some hyps} -> List.map (fun ((_,id),_) -> id) hyps
  | _ -> [] in
  Proofview.Goal.enter { enter = begin fun gl ->
  let env = Proofview.Goal.env gl in
  let sigma = Proofview.Goal.sigma gl in
  let ccl = Proofview.Goal.raw_concl gl in
  let cls = Option.default allHypsAndConcl cls in
  let t = typ_of env sigma c in
  let is_arg_pure_hyp =
    isVar c && not (mem_named_context (destVar c) (Global.named_context()))
    && lbind == NoBindings && not with_evars && Option.is_empty eqname
    && clear_flag == None
    && has_generic_occurrences_but_goal cls (destVar c) env ccl in
  let enough_applied = check_enough_applied env sigma elim t in
  if is_arg_pure_hyp && enough_applied then
    (* First case: induction on a variable already in an inductive type and
       with maximal abstraction over the variable.
       This is a situation where the induction argument is a
       clearable variable of the goal w/o occurrence selection
       and w/o equality kept: no need to generalize *)
    let id = destVar c in
    Tacticals.New.tclTHEN
      (Proofview.V82.tactic (clear_unselected_context id inhyps cls))
      (induction_with_atomization_of_ind_arg
         isrec with_evars elim names id inhyps)
  else
  (* Otherwise, we look for the pattern, possibly adding missing arguments and
     declaring the induction argument as a new local variable *)
    let id =
    (* Type not the right one if partially applied but anyway for internal use*)
      let x = id_of_name_using_hdchar (Global.env()) t Anonymous in
      new_fresh_id [] x gl in
    let info_arg = (is_arg_pure_hyp, not enough_applied) in
    pose_induction_arg_then
      isrec with_evars info_arg elim id arg t inhyps cls
    (induction_with_atomization_of_ind_arg
       isrec with_evars elim names id inhyps)
  end }

(* Induction on a list of arguments. First make induction arguments
   atomic (using letins), then do induction. The specificity here is
   that all arguments and parameters of the scheme are given
   (mandatory for the moment), so we don't need to deal with
    parameters of the inductive type as in induction_gen. *)
let induction_gen_l isrec with_evars elim names lc =
  let newlc = ref [] in
  let lc = List.map (function
    | (c,None) -> c
    | (c,Some(loc,eqname)) ->
      user_err_loc (loc,"",str "Do not know what to do with " ++
                         Miscprint.pr_intro_pattern_naming eqname)) lc in
  let rec atomize_list l =
    match l with
      | [] -> Proofview.tclUNIT ()
      | c::l' ->
	  match kind_of_term c with
	    | Var id when not (mem_named_context id (Global.named_context()))
		&& not with_evars ->
		let _ = newlc:= id::!newlc in
		atomize_list l'

	    | _ ->
                Proofview.Goal.enter { enter = begin fun gl ->
                let type_of = Tacmach.New.pf_unsafe_type_of gl in
                let x =
		  id_of_name_using_hdchar (Global.env()) (type_of c) Anonymous in

                let id = new_fresh_id [] x gl in
		let newl' = List.map (replace_term c (mkVar id)) l' in
		let _ = newlc:=id::!newlc in
		Tacticals.New.tclTHEN
		  (letin_tac None (Name id) c None allHypsAndConcl)
		  (atomize_list newl')
                end } in
  Tacticals.New.tclTHENLIST
    [
      (atomize_list lc);
      (Proofview.tclUNIT () >>= fun () -> (* ensure newlc has been computed *)
	induction_without_atomization isrec with_evars elim names !newlc)
    ]

(* Induction either over a term, over a quantified premisse, or over
   several quantified premisses (like with functional induction
   principles).
   TODO: really unify induction with one and induction with several
   args *)
let induction_destruct isrec with_evars (lc,elim) =
  match lc with
  | [] -> assert false (* ensured by syntax, but if called inside caml? *)
  | [c,(eqname,names as allnames),cls] ->
    Proofview.Goal.nf_enter { enter = begin fun gl ->
    let env = Proofview.Goal.env gl in
    let sigma = Tacmach.New.project gl in
    match elim with
    | Some elim when is_functional_induction elim gl ->
      (* Standard induction on non-standard induction schemes *)
      (* will be removable when is_functional_induction will be more clever *)
      if not (Option.is_empty cls) then error "'in' clause not supported here.";
      let finish_evar_resolution f =
        let ((c, lbind), sigma') = run_delayed env sigma f in
        let pending = (sigma,sigma') in
        let sigma' = Sigma.Unsafe.of_evar_map sigma' in
        let Sigma (c, _, _) = finish_evar_resolution env sigma' (pending,c) in
        (c, lbind)
      in
      let c = map_induction_arg finish_evar_resolution c in
      onInductionArg
	(fun _clear_flag (c,lbind) ->
	  if lbind != NoBindings then
	    error "'with' clause not supported here.";
	  induction_gen_l isrec with_evars elim names [c,eqname]) c
    | _ ->
      (* standard induction *)
      onOpenInductionArg env sigma
      (fun clear_flag c -> induction_gen clear_flag isrec with_evars elim (c,allnames) cls) c
    end }
  | _ ->
    Proofview.Goal.enter { enter = begin fun gl ->
    let env = Proofview.Goal.env gl in
    let sigma = Tacmach.New.project gl in
    match elim with
    | None ->
      (* Several arguments, without "using" clause *)
      (* TODO: Do as if the arguments after the first one were called with *)
      (* "destruct", but selecting occurrences on the initial copy of *)
      (* the goal *)
      let (a,b,cl) = List.hd lc in
      let l = List.tl lc in
      (* TODO *)
      Tacticals.New.tclTHEN
        (onOpenInductionArg env sigma (fun clear_flag a ->
          induction_gen clear_flag isrec with_evars None (a,b) cl) a)
        (Tacticals.New.tclMAP (fun (a,b,cl) ->
          Proofview.Goal.enter { enter = begin fun gl ->
          let env = Proofview.Goal.env gl in
          let sigma = Tacmach.New.project gl in      
          onOpenInductionArg env sigma (fun clear_flag a ->
            induction_gen clear_flag false with_evars None (a,b) cl) a
          end }) l)
    | Some elim ->
      (* Several induction hyps with induction scheme *)
      let finish_evar_resolution f =
        let ((c, lbind), sigma') = run_delayed env sigma f in
        let pending = (sigma,sigma') in
	if lbind != NoBindings then
	  error "'with' clause not supported here.";
	let sigma' = Sigma.Unsafe.of_evar_map sigma' in
        let Sigma (c, _, _) = finish_evar_resolution env sigma' (pending,c) in
        c
      in
      let lc = List.map (on_pi1 (map_induction_arg finish_evar_resolution)) lc in
      let newlc =
        List.map (fun (x,(eqn,names),cls) ->
          if cls != None then error "'in' clause not yet supported here.";
	  match x with (* FIXME: should we deal with ElimOnIdent? *)
          | _clear_flag,ElimOnConstr x ->
              if eqn <> None then error "'eqn' clause not supported here.";
              (x,names)
	  | _ -> error "Don't know where to find some argument.")
	  lc in
      (* Check that "as", if any, is given only on the last argument *)
      let names,rest = List.sep_last (List.map snd newlc) in
      if List.exists (fun n -> not (Option.is_empty n)) rest then
        error "'as' clause with multiple arguments and 'using' clause can only occur last.";
      let newlc = List.map (fun (x,_) -> (x,None)) newlc in
      induction_gen_l isrec with_evars elim names newlc
    end }

let induction ev clr c l e =
  induction_gen clr true ev e 
    (((Evd.empty,Evd.empty),(c,NoBindings)),(None,l)) None

let destruct ev clr c l e =
  induction_gen clr false ev e
    (((Evd.empty,Evd.empty),(c,NoBindings)),(None,l)) None

(* The registered tactic, which calls the default elimination
 * if no elimination constant is provided. *)

(* Induction tactics *)

(* This was Induction before 6.3 (induction only in quantified premisses) *)
let simple_induct_id s = Tacticals.New.tclTHEN (intros_until_id s) (Tacticals.New.onLastHyp simplest_elim)
let simple_induct_nodep n = Tacticals.New.tclTHEN (intros_until_n n) (Tacticals.New.onLastHyp simplest_elim)

let simple_induct = function
  | NamedHyp id -> simple_induct_id id
  | AnonHyp n -> simple_induct_nodep n

(* Destruction tactics *)

let simple_destruct_id s    =
  (Tacticals.New.tclTHEN (intros_until_id s) (Tacticals.New.onLastHyp simplest_case))
let simple_destruct_nodep n =
  (Tacticals.New.tclTHEN (intros_until_n n)    (Tacticals.New.onLastHyp simplest_case))

let simple_destruct = function
  | NamedHyp id -> simple_destruct_id id
  | AnonHyp n -> simple_destruct_nodep n

(*
 *  Eliminations giving the type instead of the proof.
 * These tactics use the default elimination constant and
 * no substitutions at all.
 * May be they should be integrated into Elim ...
 *)

let elim_scheme_type elim t =
  Proofview.Goal.nf_enter { enter = begin fun gl ->
  let clause = Tacmach.New.of_old (fun gl -> mk_clenv_type_of gl elim) gl in
  match kind_of_term (last_arg clause.templval.rebus) with
    | Meta mv ->
        let clause' =
	  (* t is inductive, then CUMUL or CONV is irrelevant *)
	  clenv_unify ~flags:(elim_flags ()) Reduction.CUMUL t
            (clenv_meta_type clause mv) clause in
	Clenvtac.res_pf clause' ~flags:(elim_flags ()) ~with_evars:false
    | _ -> anomaly (Pp.str "elim_scheme_type")
  end }

let elim_type t =
  Proofview.Goal.s_enter { s_enter = begin fun gl ->
  let (ind,t) = Tacmach.New.pf_apply reduce_to_atomic_ind gl t in
  let evd, elimc = find_ind_eliminator (fst ind) (Tacticals.New.elimination_sort_of_goal gl) gl in
  Sigma.Unsafe.of_pair (elim_scheme_type elimc t, evd)
  end }

let case_type t =
  Proofview.Goal.s_enter { s_enter = begin fun gl ->
  let sigma = Proofview.Goal.sigma gl in
  let env = Tacmach.New.pf_env gl in
  let (ind,t) = reduce_to_atomic_ind env (Sigma.to_evar_map sigma) t in
  let s = Tacticals.New.elimination_sort_of_goal gl in
  let Sigma (elimc, evd, p) = build_case_analysis_scheme_default env sigma ind s in
  Sigma (elim_scheme_type elimc t, evd, p)
  end }


(************************************************)
(*  Tactics related with logic connectives      *)
(************************************************)

(* Reflexivity tactics *)

let (forward_setoid_reflexivity, setoid_reflexivity) = Hook.make ()

let maybe_betadeltaiota_concl allowred gl =
  let concl = Tacmach.New.pf_nf_concl gl in
  let sigma = Tacmach.New.project gl in
  if not allowred then concl
  else
    let env = Proofview.Goal.env gl in
    whd_betadeltaiota env sigma concl

let reflexivity_red allowred =
  Proofview.Goal.enter { enter = begin fun gl ->
  (* PL: usual reflexivity don't perform any reduction when searching
     for an equality, but we may need to do some when called back from
     inside setoid_reflexivity (see Optimize cases in setoid_replace.ml). *)
    let concl = maybe_betadeltaiota_concl allowred gl in
    match match_with_equality_type concl with
    | None -> Proofview.tclZERO NoEquationFound
    | Some _ -> one_constructor 1 NoBindings
  end }

let reflexivity =
  Proofview.tclORELSE
    (reflexivity_red false)
    begin function (e, info) -> match e with
      | NoEquationFound -> Hook.get forward_setoid_reflexivity
      | e -> Proofview.tclZERO ~info e
    end

let intros_reflexivity  = (Tacticals.New.tclTHEN intros reflexivity)

(* Symmetry tactics *)

(* This tactic first tries to apply a constant named sym_eq, where eq
   is the name of the equality predicate. If this constant is not
   defined and the conclusion is a=b, it solves the goal doing (Cut
   b=a;Intro H;Case H;Constructor 1) *)

let (forward_setoid_symmetry, setoid_symmetry) = Hook.make ()

(* This is probably not very useful any longer *)
let prove_symmetry hdcncl eq_kind =
  let symc =
    match eq_kind with
    | MonomorphicLeibnizEq (c1,c2) -> mkApp(hdcncl,[|c2;c1|])
    | PolymorphicLeibnizEq (typ,c1,c2) -> mkApp(hdcncl,[|typ;c2;c1|])
    | HeterogenousEq (t1,c1,t2,c2) -> mkApp(hdcncl,[|t2;c2;t1;c1|]) in
  Tacticals.New.tclTHENFIRST (cut symc)
    (Tacticals.New.tclTHENLIST
      [ intro;
        Tacticals.New.onLastHyp simplest_case;
	one_constructor 1 NoBindings ])

let match_with_equation c =
  try
    let res = match_with_equation c in
    Proofview.tclUNIT res
  with NoEquationFound ->
    Proofview.tclZERO NoEquationFound

let symmetry_red allowred =
  Proofview.Goal.enter { enter = begin fun gl ->
  (* PL: usual symmetry don't perform any reduction when searching
     for an equality, but we may need to do some when called back from
     inside setoid_reflexivity (see Optimize cases in setoid_replace.ml). *)
  let concl = maybe_betadeltaiota_concl allowred gl in
  match_with_equation concl >>= fun with_eqn ->
  match with_eqn with
  | Some eq_data,_,_ ->
      Tacticals.New.tclTHEN
        (convert_concl_no_check concl DEFAULTcast)
        (Tacticals.New.pf_constr_of_global eq_data.sym apply)
  | None,eq,eq_kind -> prove_symmetry eq eq_kind
  end }

let symmetry =
  Proofview.tclORELSE
    (symmetry_red false)
    begin function (e, info) -> match e with
      | NoEquationFound -> Hook.get forward_setoid_symmetry
      | e -> Proofview.tclZERO ~info e
    end

let (forward_setoid_symmetry_in, setoid_symmetry_in) = Hook.make ()


let symmetry_in id =
  Proofview.Goal.enter { enter = begin fun gl ->
  let ctype = Tacmach.New.pf_unsafe_type_of gl (mkVar id) in
  let sign,t = decompose_prod_assum ctype in
  Proofview.tclORELSE
    begin
      match_with_equation t >>= fun (_,hdcncl,eq) ->
        let symccl = match eq with
          | MonomorphicLeibnizEq (c1,c2) -> mkApp (hdcncl, [| c2; c1 |])
          | PolymorphicLeibnizEq (typ,c1,c2) -> mkApp (hdcncl, [| typ; c2; c1 |])
          | HeterogenousEq (t1,c1,t2,c2) -> mkApp (hdcncl, [| t2; c2; t1; c1 |]) in
        Tacticals.New.tclTHENS (cut (it_mkProd_or_LetIn symccl sign))
          [ intro_replacing id;
            Tacticals.New.tclTHENLIST [ intros; symmetry; apply (mkVar id); assumption ] ]
    end
    begin function (e, info) -> match e with
      | NoEquationFound -> Hook.get forward_setoid_symmetry_in id
      | e -> Proofview.tclZERO ~info e
    end
  end }

let intros_symmetry =
  Tacticals.New.onClause
    (function
      | None -> Tacticals.New.tclTHEN intros symmetry
      | Some id -> symmetry_in id)

(* Transitivity tactics *)

(* This tactic first tries to apply a constant named eq_trans, where eq
   is the name of the equality predicate. If this constant is not
   defined and the conclusion is a=b, it solves the goal doing
   Cut x1=x2;
       [Cut x2=x3; [Intros e1 e2; Case e2;Assumption
                    | Idtac]
       | Idtac]
   --Eduardo (19/8/97)
*)

let (forward_setoid_transitivity, setoid_transitivity) = Hook.make ()


(* This is probably not very useful any longer *)
let prove_transitivity hdcncl eq_kind t =
  Proofview.Goal.enter { enter = begin fun gl ->
  let (eq1,eq2) = match eq_kind with
  | MonomorphicLeibnizEq (c1,c2) ->
      mkApp (hdcncl, [| c1; t|]), mkApp (hdcncl, [| t; c2 |])
  | PolymorphicLeibnizEq (typ,c1,c2) ->
      mkApp (hdcncl, [| typ; c1; t |]), mkApp (hdcncl, [| typ; t; c2 |])
  | HeterogenousEq (typ1,c1,typ2,c2) ->
      let env = Proofview.Goal.env gl in
      let sigma = Tacmach.New.project gl in
      let type_of = Typing.unsafe_type_of env sigma in
      let typt = type_of t in
        (mkApp(hdcncl, [| typ1; c1; typt ;t |]),
         mkApp(hdcncl, [| typt; t; typ2; c2 |]))
  in
  Tacticals.New.tclTHENFIRST (cut eq2)
    (Tacticals.New.tclTHENFIRST (cut eq1)
       (Tacticals.New.tclTHENLIST
	  [ Tacticals.New.tclDO 2 intro;
	    Tacticals.New.onLastHyp simplest_case;
	    assumption ]))
  end }

let transitivity_red allowred t =
  Proofview.Goal.enter { enter = begin fun gl ->
  (* PL: usual transitivity don't perform any reduction when searching
     for an equality, but we may need to do some when called back from
     inside setoid_reflexivity (see Optimize cases in setoid_replace.ml). *)
  let concl = maybe_betadeltaiota_concl allowred gl in
  match_with_equation concl >>= fun with_eqn ->
  match with_eqn with
  | Some eq_data,_,_ ->
      Tacticals.New.tclTHEN
        (convert_concl_no_check concl DEFAULTcast)
        (match t with
	  | None -> Tacticals.New.pf_constr_of_global eq_data.trans eapply
	  | Some t -> Tacticals.New.pf_constr_of_global eq_data.trans (fun trans -> apply_list [trans;t]))
   | None,eq,eq_kind ->
      match t with
      | None -> Tacticals.New.tclZEROMSG (str"etransitivity not supported for this relation.")
      | Some t -> prove_transitivity eq eq_kind t
  end }

let transitivity_gen t =
  Proofview.tclORELSE
    (transitivity_red false t)
    begin function (e, info) -> match e with
      | NoEquationFound -> Hook.get forward_setoid_transitivity t
      | e -> Proofview.tclZERO ~info e
    end

let etransitivity = transitivity_gen None
let transitivity t = transitivity_gen (Some t)

let intros_transitivity  n  = Tacticals.New.tclTHEN intros (transitivity_gen n)

(* tactical to save as name a subproof such that the generalisation of
   the current goal, abstracted with respect to the local signature,
   is solved by tac *)

(** d1 is the section variable in the global context, d2 in the goal context *)
let interpretable_as_section_decl evd d1 d2 = match d2,d1 with
  | (_,Some _,_), (_,None,_) -> false
  | (_,Some b1,t1), (_,Some b2,t2) -> 
    e_eq_constr_univs evd b1 b2 && e_eq_constr_univs evd t1 t2
  | (_,None,t1), (_,_,t2) -> e_eq_constr_univs evd t1 t2

let rec decompose len c t accu =
  if len = 0 then (c, t, accu)
  else match kind_of_term c, kind_of_term t with 
  | Lambda (na, u, c), Prod (_, _, t) ->
    decompose (pred len) c t ((na, None, u) :: accu)
  | LetIn (na, b, u, c), LetIn (_, _, _, t) ->
    decompose (pred len) c t ((na, Some b, u) :: accu)
  | _ -> assert false

let rec shrink ctx sign c t accu = match ctx, sign with
| [], [] -> (c, t, accu)
| p :: ctx, (id, _, _) :: sign ->
  if noccurn 1 c then
    let c = subst1 mkProp c in
    let t = subst1 mkProp t in
    shrink ctx sign c t accu
  else
    let c = mkLambda_or_LetIn p c in
    let t = mkProd_or_LetIn p t in
    let accu = match p with
    | (_, None, _) -> mkVar id :: accu
    | (_, Some _, _) -> accu
    in
    shrink ctx sign c t accu
| _ -> assert false

let shrink_entry sign const =
  let open Entries in
  let typ = match const.const_entry_type with
  | None -> assert false
  | Some t -> t
  in
  (** The body has been forced by the call to [build_constant_by_tactic] *)
  let () = assert (Future.is_over const.const_entry_body) in
  let ((body, uctx), eff) = Future.force const.const_entry_body in
  let (body, typ, ctx) = decompose (List.length sign) body typ [] in
  let (body, typ, args) = shrink ctx sign body typ [] in
  let const = { const with
    const_entry_body = Future.from_val ((body, uctx), eff);
    const_entry_type = Some typ;
  } in
  (const, args)

let abstract_subproof id gk tac =
  let open Tacticals.New in
  let open Tacmach.New in
  let open Proofview.Notations in
  Proofview.Goal.nf_s_enter { s_enter = begin fun gl ->
  let sigma = Proofview.Goal.sigma gl in
  let current_sign = Global.named_context()
  and global_sign = Proofview.Goal.hyps gl in
  let sigma = Sigma.to_evar_map sigma in
  let evdref = ref sigma in
  let sign,secsign =
    List.fold_right
      (fun (id,_,_ as d) (s1,s2) ->
	if mem_named_context id current_sign &&
          interpretable_as_section_decl evdref (Context.lookup_named id current_sign) d
        then (s1,push_named_context_val d s2)
	else (add_named_decl d s1,s2))
      global_sign (empty_named_context,empty_named_context_val) in
  let id = next_global_ident_away id (pf_ids_of_hyps gl) in
  let concl = it_mkNamedProd_or_LetIn (Proofview.Goal.concl gl) sign in
  let concl =
    try flush_and_check_evars !evdref concl
    with Uninstantiated_evar _ ->
      error "\"abstract\" cannot handle existentials." in

  let evd, ctx, concl =
    (* FIXME: should be done only if the tactic succeeds *)
    let evd, nf = nf_evars_and_universes !evdref in
    let ctx = Evd.universe_context_set evd in
      evd, ctx, nf concl
  in
  let solve_tac = tclCOMPLETE (tclTHEN (tclDO (List.length sign) intro) tac) in
  let ectx = Evd.evar_universe_context evd in
  let (const, safe, ectx) =
    try Pfedit.build_constant_by_tactic ~goal_kind:gk id ectx secsign concl solve_tac
    with Logic_monad.TacticFailure e as src ->
    (* if the tactic [tac] fails, it reports a [TacticFailure e],
       which is an error irrelevant to the proof system (in fact it
       means that [e] comes from [tac] failing to yield enough
       success). Hence it reraises [e]. *)
    let (_, info) = Errors.push src in
    iraise (e, info)
  in
  let const, args =
    if !shrink_abstract then shrink_entry sign const
    else (const, List.rev (instance_from_named_context sign))
  in
  let cd = Entries.DefinitionEntry const in
  let decl = (cd, IsProof Lemma) in
  (** ppedrot: seems legit to have abstracted subproofs as local*)
  let cst = Declare.declare_constant ~internal:Declare.InternalTacticRequest ~local:true id decl in
  (* let evd, lem = Evd.fresh_global (Global.env ()) evd (ConstRef cst) in *)
  let lem, ctx = Universes.unsafe_constr_of_global (ConstRef cst) in
  let evd = Evd.set_universe_context evd ectx in
  let open Safe_typing in
  let eff = private_con_of_con (Global.safe_env ()) cst in
  let effs = add_private eff
    Entries.(snd (Future.force const.const_entry_body)) in
  let solve =
    Proofview.tclEFFECTS effs <*>
    new_exact_no_check (applist (lem, args))
  in
  let tac = if not safe then Proofview.mark_as_unsafe <*> solve else solve in
  Sigma.Unsafe.of_pair (tac, evd)
  end }

let anon_id = Id.of_string "anonymous"

let tclABSTRACT name_op tac =
  let open Proof_global in
  let default_gk = (Global, false, Proof Theorem) in
  let s, gk = match name_op with
    | Some s ->
      (try let _, gk, _ = current_proof_statement () in s, gk
       with NoCurrentProof -> s, default_gk)
    | None   ->
      let name, gk =
	try let name, gk, _ = current_proof_statement () in name, gk
	with NoCurrentProof -> anon_id, default_gk in
      add_suffix name "_subproof", gk
  in
  abstract_subproof s gk tac

let unify ?(state=full_transparent_state) x y =
  Proofview.Goal.nf_s_enter { s_enter = begin fun gl ->
  let sigma = Proofview.Goal.sigma gl in
  try
    let core_flags =
      { (default_unify_flags ()).core_unify_flags with
	modulo_delta = state;
	modulo_conv_on_closed_terms = Some state} in
    (* What to do on merge and subterm flags?? *)
    let flags = { (default_unify_flags ()) with
      core_unify_flags = core_flags;
      merge_unify_flags = core_flags;
      subterm_unify_flags = { core_flags with modulo_delta = empty_transparent_state } }
    in
    let sigma = Sigma.to_evar_map sigma in
    let sigma = w_unify (Tacmach.New.pf_env gl) sigma Reduction.CONV ~flags x y in
    Sigma.Unsafe.of_pair (Proofview.tclUNIT (), sigma)
  with e when Errors.noncritical e ->
    Sigma.here (Tacticals.New.tclFAIL 0 (str"Not unifiable")) sigma
  end }

module Simple = struct
  (** Simplified version of some of the above tactics *)

  let intro x = intro_move (Some x) MoveLast

  let generalize_gen cl =
    generalize_gen (List.map (on_fst Redexpr.out_with_occurrences) cl)
  let generalize cl =
    generalize_gen (List.map (fun c -> ((AllOccurrences,c),Names.Anonymous))
                        cl)

  let apply c =
    apply_with_bindings_gen false false [None,(Loc.ghost,(c,NoBindings))]
  let eapply c =
    apply_with_bindings_gen false true [None,(Loc.ghost,(c,NoBindings))]
  let elim c   = elim false None (c,NoBindings) None
  let case   c = general_case_analysis false None (c,NoBindings)

  let apply_in id c =
    apply_in false false None id [None,(Loc.ghost, (c, NoBindings))] None

end


(** Tacticals defined directly in term of Proofview *)
module New = struct
  open Proofview.Notations

  let exact_proof c = Proofview.V82.tactic (exact_proof c)

  open Genredexpr
  open Locus

  let reduce_after_refine =
    Proofview.V82.tactic (reduce
      (Lazy {rBeta=true;rIota=true;rZeta=false;rDelta=false;rConst=[]})
      {onhyps=None; concl_occs=AllOccurrences })

  let refine ?unsafe c =
    Proofview.Refine.refine ?unsafe c <*>
    reduce_after_refine
end<|MERGE_RESOLUTION|>--- conflicted
+++ resolved
@@ -3301,15 +3301,9 @@
 | (_, Some _, _) -> true
 
 let abstract_args gl generalize_vars dep id defined f args =
-<<<<<<< HEAD
-  let sigma = Tacmach.project gl in
+  let sigma = ref (Tacmach.project gl) in
   let env = Tacmach.pf_env gl in
   let concl = Tacmach.pf_concl gl in
-=======
-  let sigma = ref (project gl) in
-  let env = pf_env gl in
-  let concl = pf_concl gl in
->>>>>>> 0fd6ad21
   let dep = dep || dependent (mkVar id) concl in
   let avoid = ref [] in
   let get_id name =
@@ -3327,14 +3321,9 @@
       let rel, c = Reductionops.splay_prod_n env !sigma 1 prod in
 	List.hd rel, c
     in
-<<<<<<< HEAD
     let argty = Tacmach.pf_unsafe_type_of gl arg in
-    let ty = (* refresh_universes_strict *) ty in
-=======
-    let argty = pf_unsafe_type_of gl arg in
     let sigma', ty = Evarsolve.refresh_universes (Some true) env !sigma ty in
     let () = sigma := sigma' in
->>>>>>> 0fd6ad21
     let lenctx = List.length ctx in
     let liftargty = lift lenctx argty in
     let leq = constr_cmp Reduction.CUMUL liftargty ty in
@@ -3373,13 +3362,9 @@
 	      true, mkApp (f', before), after
   in
     if dogen then
-      let tyf' = pf_unsafe_type_of gl f' in
+      let tyf' = Tacmach.pf_unsafe_type_of gl f' in
       let arity, ctx, ctxenv, c', args, eqs, refls, nogen, vars, env =
-<<<<<<< HEAD
-	Array.fold_left aux (Tacmach.pf_unsafe_type_of gl f',[],env,f',[],[],[],Id.Set.empty,Id.Set.empty,env) args'
-=======
 	Array.fold_left aux (tyf',[],env,f',[],[],[],Id.Set.empty,Id.Set.empty,env) args'
->>>>>>> 0fd6ad21
       in
       let args, refls = List.rev args, List.rev refls in
       let vars =
@@ -3388,18 +3373,12 @@
 	    hyps_of_vars (pf_env gl) (pf_hyps gl) nogen vars
 	else []
       in
-<<<<<<< HEAD
-      let body, c' = if defined then Some c', Retyping.get_type_of ctxenv Evd.empty c' else None, c' in
-	Some (make_abstract_generalize gl id concl dep ctx body c' eqs args refls,
-	     dep, succ (List.length ctx), vars)
-=======
       let body, c' =
-	if defined then Some c', typ_of ctxenv !sigma c'
+	if defined then Some c', Retyping.get_type_of ctxenv !sigma c'
 	else None, c'
       in
       let term = make_abstract_generalize {gl with sigma = !sigma} id concl dep ctx body c' eqs args refls in
 	Some (term, !sigma, dep, succ (List.length ctx), vars)
->>>>>>> 0fd6ad21
     else None
 
 let abstract_generalize ?(generalize_vars=true) ?(force_dep=false) id =
@@ -3440,13 +3419,8 @@
               (Tacticals.New.tclFIRST
                 [revert vars ;
 		 Proofview.V82.tactic (fun gl -> tclMAP (fun id ->
-<<<<<<< HEAD
-				     tclTRY (generalize_dep ~with_let:true (mkVar id))) vars gl)])
-  end }
-=======
 		      tclTRY (generalize_dep ~with_let:true (mkVar id))) vars gl)])
-  end
->>>>>>> 0fd6ad21
+  end }
 
 let rec compare_upto_variables x y =
   if (isVar x || isRel x) && (isVar y || isRel y) then true
