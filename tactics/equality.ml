(************************************************************************)
(*  v      *   The Coq Proof Assistant  /  The Coq Development Team     *)
(* <O___,, *   INRIA - CNRS - LIX - LRI - PPS - Copyright 1999-2016     *)
(*   \VV/  **************************************************************)
(*    //   *      This file is distributed under the terms of the       *)
(*         *       GNU Lesser General Public License Version 2.1        *)
(************************************************************************)

open Pp
open CErrors
open Util
open Names
open Nameops
open Term
open Termops
open Environ
open EConstr
open Vars
open Namegen
open Inductive
open Inductiveops
open Libnames
open Globnames
open Reductionops
open Typing
open Retyping
open Tacmach.New
open Logic
open Hipattern
open Tacticals.New
open Tactics
open Tacred
open Coqlib
open Declarations
open Indrec
open Clenv
open Evd
open Ind_tables
open Eqschemes
open Locus
open Locusops
open Misctypes
open Sigma.Notations
open Proofview.Notations
open Unification
open Context.Named.Declaration

module NamedDecl = Context.Named.Declaration

(* Options *)

let discriminate_introduction = ref true

let discr_do_intro () =
  !discriminate_introduction && Flags.version_strictly_greater Flags.V8_2

open Goptions
let _ =
  declare_bool_option
    { optsync  = true;
      optdepr  = false;
      optname  = "automatic introduction of hypotheses by discriminate";
      optkey   = ["Discriminate";"Introduction"];
      optread  = (fun () -> !discriminate_introduction);
      optwrite = (:=) discriminate_introduction }

let injection_pattern_l2r_order = ref true

let use_injection_pattern_l2r_order () =
  !injection_pattern_l2r_order
  && Flags.version_strictly_greater Flags.V8_4

let _ =
  declare_bool_option
    { optsync  = true;
      optdepr  = false;
      optname  = "injection left-to-right pattern order and clear by default when with introduction pattern";
      optkey   = ["Injection";"L2R";"Pattern";"Order"];
      optread  = (fun () -> !injection_pattern_l2r_order) ;
      optwrite = (fun b -> injection_pattern_l2r_order := b) }

let injection_in_context = ref false

let use_injection_in_context () =
  !injection_in_context
  && Flags.version_strictly_greater Flags.V8_5

let _ =
  declare_bool_option
    { optsync  = true;
      optdepr  = false;
      optname  = "injection in context";
      optkey   = ["Structural";"Injection"];
      optread  = (fun () -> !injection_in_context) ;
      optwrite = (fun b -> injection_in_context := b) }

(* Rewriting tactics *)

let tclNOTSAMEGOAL tac =
  Proofview.V82.tactic (Tacticals.tclNOTSAMEGOAL (Proofview.V82.of_tactic tac))

type dep_proof_flag = bool (* true = support rewriting dependent proofs *)
type freeze_evars_flag = bool (* true = don't instantiate existing evars *)

type orientation = bool

type conditions =
  | Naive (* Only try the first occurrence of the lemma (default) *)
  | FirstSolved (* Use the first match whose side-conditions are solved *)
  | AllMatches (* Rewrite all matches whose side-conditions are solved *)

(* Warning : rewriting from left to right only works
   if there exists in the context a theorem named <eqname>_<suffsort>_r
   with type (A:<sort>)(x:A)(P:A->Prop)(P x)->(y:A)(eqname A y x)->(P y).
   If another equality myeq is introduced, then corresponding theorems
   myeq_ind_r, myeq_rec_r and myeq_rect_r have to be proven. See below.
   -- Eduardo (19/8/97)
*)

let rewrite_core_unif_flags = {
  modulo_conv_on_closed_terms = None;
  use_metas_eagerly_in_conv_on_closed_terms = true;
  use_evars_eagerly_in_conv_on_closed_terms = false;
  modulo_delta = empty_transparent_state;
  modulo_delta_types = empty_transparent_state;
  check_applied_meta_types = true;
  use_pattern_unification = true;
  use_meta_bound_pattern_unification = true;
  frozen_evars = Evar.Set.empty;
  restrict_conv_on_strict_subterms = false;
  modulo_betaiota = false;
  modulo_eta = true;
}

let rewrite_unif_flags = {
  core_unify_flags = rewrite_core_unif_flags;
  merge_unify_flags = rewrite_core_unif_flags;
  subterm_unify_flags = rewrite_core_unif_flags;
  allow_K_in_toplevel_higher_order_unification = false;
    (* allow_K does not matter in practice because calls w_typed_unify *)
  resolve_evars = true
}

let freeze_initial_evars sigma flags clause =
  (* We take evars of the type: this may include old evars! For excluding *)
  (* all old evars, including the ones occurring in the rewriting lemma, *)
  (* we would have to take the clenv_value *)
  let newevars = Evarutil.undefined_evars_of_term sigma (clenv_type clause) in
  let evars =
    fold_undefined (fun evk _ evars ->
      if Evar.Set.mem evk newevars then evars
      else Evar.Set.add evk evars)
      sigma Evar.Set.empty in
  {flags with
    core_unify_flags = {flags.core_unify_flags with frozen_evars = evars};
    merge_unify_flags = {flags.merge_unify_flags with frozen_evars = evars};
    subterm_unify_flags = {flags.subterm_unify_flags with frozen_evars = evars}}

let make_flags frzevars sigma flags clause =
  if frzevars then freeze_initial_evars sigma flags clause else flags

let side_tac tac sidetac =
  match sidetac with
  | None -> tac
  | Some sidetac -> tclTHENSFIRSTn tac [|Proofview.tclUNIT ()|] sidetac

let instantiate_lemma_all frzevars gl c ty l l2r concl =
  let env = Proofview.Goal.env gl in
  let sigma = project gl in
  let eqclause = pf_apply Clenv.make_clenv_binding gl (c,ty) l in
  let (equiv, args) = decompose_app_vect sigma (Clenv.clenv_type eqclause) in
  let arglen = Array.length args in
  let () = if arglen < 2 then error "The term provided is not an applied relation." in
  let c1 = args.(arglen - 2) in
  let c2 = args.(arglen - 1) in
  let try_occ (evd', c') =
    Clenvtac.clenv_pose_dependent_evars true {eqclause with evd = evd'}
  in
  let flags = make_flags frzevars (Tacmach.New.project gl) rewrite_unif_flags eqclause in
  let occs =
    w_unify_to_subterm_all ~flags env eqclause.evd
      ((if l2r then c1 else c2),concl)
  in List.map try_occ occs

let instantiate_lemma gl c ty l l2r concl =
  let sigma, ct = pf_type_of gl c in
  let t = try snd (reduce_to_quantified_ind (pf_env gl) sigma ct) with UserError _ -> ct in
  let eqclause = Clenv.make_clenv_binding (pf_env gl) sigma (c,t) l in
  [eqclause]

let rewrite_conv_closed_core_unif_flags = {
  modulo_conv_on_closed_terms = Some full_transparent_state;
    (* We have this flag for historical reasons, it has e.g. the consequence *)
    (* to rewrite "?x+2" in "y+(1+1)=0" or to rewrite "?x+?x" in "2+(1+1)=0" *)

  use_metas_eagerly_in_conv_on_closed_terms = true;
  use_evars_eagerly_in_conv_on_closed_terms = false;
    (* Combined with modulo_conv_on_closed_terms, this flag allows since 8.2 *)
    (* to rewrite e.g. "?x+(2+?x)" in "1+(1+2)=0" *)

  modulo_delta = empty_transparent_state;
  modulo_delta_types = full_transparent_state;
  check_applied_meta_types = true;
  use_pattern_unification = true;
    (* To rewrite "?n x y" in "y+x=0" when ?n is *)
    (* a preexisting evar of the goal*)

  use_meta_bound_pattern_unification = true;

  frozen_evars = Evar.Set.empty;
    (* This is set dynamically *)

  restrict_conv_on_strict_subterms = false;
  modulo_betaiota = false;
  modulo_eta = true;
}

let rewrite_conv_closed_unif_flags = {
  core_unify_flags = rewrite_conv_closed_core_unif_flags;
  merge_unify_flags = rewrite_conv_closed_core_unif_flags;
  subterm_unify_flags = rewrite_conv_closed_core_unif_flags;
  allow_K_in_toplevel_higher_order_unification = false;
  resolve_evars = false
}

let rewrite_keyed_core_unif_flags = {
  modulo_conv_on_closed_terms = Some full_transparent_state;
    (* We have this flag for historical reasons, it has e.g. the consequence *)
    (* to rewrite "?x+2" in "y+(1+1)=0" or to rewrite "?x+?x" in "2+(1+1)=0" *)

  use_metas_eagerly_in_conv_on_closed_terms = true;
  use_evars_eagerly_in_conv_on_closed_terms = false;
    (* Combined with modulo_conv_on_closed_terms, this flag allows since 8.2 *)
    (* to rewrite e.g. "?x+(2+?x)" in "1+(1+2)=0" *)

  modulo_delta = full_transparent_state;
  modulo_delta_types = full_transparent_state;
  check_applied_meta_types = true;
  use_pattern_unification = true;
    (* To rewrite "?n x y" in "y+x=0" when ?n is *)
    (* a preexisting evar of the goal*)

  use_meta_bound_pattern_unification = true;

  frozen_evars = Evar.Set.empty;
    (* This is set dynamically *)

  restrict_conv_on_strict_subterms = false;
  modulo_betaiota = true;

  modulo_eta = true;
}

let rewrite_keyed_unif_flags = {
  core_unify_flags = rewrite_keyed_core_unif_flags;
  merge_unify_flags = rewrite_keyed_core_unif_flags;
  subterm_unify_flags = rewrite_keyed_core_unif_flags;
  allow_K_in_toplevel_higher_order_unification = false;
  resolve_evars = false
}

let rewrite_elim with_evars frzevars cls c e =
  Proofview.Goal.enter { enter = begin fun gl ->
  let flags = if Unification.is_keyed_unification ()
	      then rewrite_keyed_unif_flags else rewrite_conv_closed_unif_flags in
  let flags = make_flags frzevars (Tacmach.New.project gl) flags c in
  general_elim_clause with_evars flags cls c e
  end }

(* Ad hoc asymmetric general_elim_clause *)
let general_elim_clause with_evars frzevars cls rew elim =
  let open Pretype_errors in
  Proofview.tclORELSE
    begin match cls with
    | None ->
      (* was tclWEAK_PROGRESS which only fails for tactics generating one
          subgoal and did not fail for useless conditional rewritings generating
          an extra condition *)
      tclNOTSAMEGOAL (rewrite_elim with_evars frzevars cls rew elim)
    | Some _ -> rewrite_elim with_evars frzevars cls rew elim
    end
    begin function (e, info) -> match e with
    | PretypeError (env, evd, NoOccurrenceFound (c', _)) ->
      Proofview.tclZERO (PretypeError (env, evd, NoOccurrenceFound (c', cls)))
    | e -> Proofview.tclZERO ~info e
    end

let general_elim_clause with_evars frzevars tac cls c t l l2r elim =
  let all, firstonly, tac =
    match tac with
    | None -> false, false, None
    | Some (tac, Naive) -> false, false, Some tac
    | Some (tac, FirstSolved) -> true, true, Some (tclCOMPLETE tac)
    | Some (tac, AllMatches) -> true, false, Some (tclCOMPLETE tac)
  in
  let try_clause c =
    side_tac
      (tclTHEN
         (Proofview.Unsafe.tclEVARS c.evd)
         (general_elim_clause with_evars frzevars cls c elim))
      tac
  in
  Proofview.Goal.enter { enter = begin fun gl ->
    let instantiate_lemma concl =
      if not all then instantiate_lemma gl c t l l2r concl
      else instantiate_lemma_all frzevars gl c t l l2r concl
    in
    let typ = match cls with
    | None -> pf_concl gl
    | Some id -> pf_get_hyp_typ id (Proofview.Goal.assume gl)
    in
    let cs = instantiate_lemma typ in
    if firstonly then tclFIRST (List.map try_clause cs)
    else tclMAP try_clause cs
  end }

(* The next function decides in particular whether to try a regular
  rewrite or a generalized rewrite.
  Approach is to break everything, if [eq] appears in head position
  then regular rewrite else try general rewrite.
  If occurrences are set, use general rewrite.
*)

let (forward_general_setoid_rewrite_clause, general_setoid_rewrite_clause) = Hook.make ()

(* Do we have a JMeq instance on twice the same domains ? *)

let jmeq_same_dom gl = function
  | None -> true (* already checked in Hipattern.find_eq_data_decompose *)
  | Some t ->
    let rels, t = decompose_prod_assum (project gl) t in
    let env = push_rel_context rels (Proofview.Goal.env gl) in
    match decompose_app (project gl) t with
      | _, [dom1; _; dom2;_] -> is_conv env (Tacmach.New.project gl) dom1 dom2
      | _ -> false

(* find_elim determines which elimination principle is necessary to
   eliminate lbeq on sort_of_gl. *)

let find_elim hdcncl lft2rgt dep cls ot gl =
  let sigma = project gl in
  let is_global gr c = Termops.is_global sigma gr c in
  let inccl = Option.is_empty cls in
  if (is_global Coqlib.glob_eq hdcncl ||
      (is_global Coqlib.glob_jmeq hdcncl &&
	 jmeq_same_dom gl ot)) && not dep
    || Flags.version_less_or_equal Flags.V8_2
  then
    let c = 
      match EConstr.kind sigma hdcncl with 
      | Ind (ind_sp,u) -> 
	let pr1 = 
	  lookup_eliminator ind_sp (elimination_sort_of_clause cls gl) 
	in
        begin match lft2rgt, cls with
        | Some true, None
        | Some false, Some _ ->
	  let c1 = destConstRef pr1 in 
	  let mp,dp,l = repr_con (constant_of_kn (canonical_con c1)) in 
	  let l' = Label.of_id (add_suffix (Label.to_id l) "_r")  in 
	  let c1' = Global.constant_of_delta_kn (make_kn mp dp l') in
	  begin 
	    try 
	      let _ = Global.lookup_constant c1' in
		c1'
	    with Not_found -> 
	      user_err ~hdr:"Equality.find_elim"
                (str "Cannot find rewrite principle " ++ pr_label l' ++ str ".")
	  end
	| _ -> destConstRef pr1
        end
      | _ -> 
	  (* cannot occur since we checked that we are in presence of 
	     Logic.eq or Jmeq just before *)
	assert false
    in
      let Sigma (elim, sigma, p) = Sigma.fresh_global (Global.env ()) (Proofview.Goal.sigma gl) (ConstRef c) in
      let elim = EConstr.of_constr elim in
      Sigma ((elim, Safe_typing.empty_private_constants), sigma, p)
  else
  let scheme_name = match dep, lft2rgt, inccl with
    (* Non dependent case *)
    | false, Some true, true -> rew_l2r_scheme_kind
    | false, Some true, false -> rew_r2l_scheme_kind
    | false, _, false -> rew_l2r_scheme_kind
    | false, _, true -> rew_r2l_scheme_kind
    (* Dependent case *)
    | true, Some true, true -> rew_l2r_dep_scheme_kind
    | true, Some true, false -> rew_l2r_forward_dep_scheme_kind
    | true, _, true -> rew_r2l_dep_scheme_kind
    | true, _, false -> rew_r2l_forward_dep_scheme_kind
  in
  match EConstr.kind sigma hdcncl with
  | Ind (ind,u) -> 
      let c, eff = find_scheme scheme_name ind in 
      (* MS: cannot use pf_constr_of_global as the eliminator might be generated by side-effect *)
      let Sigma (elim, sigma, p) =
	Sigma.fresh_global (Global.env ()) (Proofview.Goal.sigma gl) (ConstRef c)
      in
      let elim = EConstr.of_constr elim in
      Sigma ((elim, eff), sigma, p)
  | _ -> assert false

let type_of_clause cls gl = match cls with
  | None -> Proofview.Goal.concl gl
  | Some id -> pf_get_hyp_typ id gl

let leibniz_rewrite_ebindings_clause cls lft2rgt tac c t l with_evars frzevars dep_proof_ok hdcncl =
  Proofview.Goal.s_enter { s_enter = begin fun gl ->
  let evd = Sigma.to_evar_map (Proofview.Goal.sigma gl) in
  let isatomic = isProd evd (whd_zeta evd hdcncl) in
  let dep_fun = if isatomic then dependent else dependent_no_evar in
  let type_of_cls = type_of_clause cls gl in
  let dep = dep_proof_ok && dep_fun evd c type_of_cls in
  let Sigma ((elim, effs), sigma, p) = find_elim hdcncl lft2rgt dep cls (Some t) gl in
  let tac =
      Proofview.tclEFFECTS effs <*>
      general_elim_clause with_evars frzevars tac cls c t l
      (match lft2rgt with None -> false | Some b -> b)
      {elimindex = None; elimbody = (elim,NoBindings); elimrename = None}
  in
  Sigma (tac, sigma, p)
  end }

let adjust_rewriting_direction args lft2rgt =
  match args with
  | [_] ->
    (* equality to a constant, like in eq_true *)
    (* more natural to see -> as the rewriting to the constant *)
    if not lft2rgt then
      error "Rewriting non-symmetric equality not allowed from right-to-left.";
    None
  | _ ->
    (* other equality *)
    Some lft2rgt

let rewrite_side_tac tac sidetac = side_tac tac (Option.map fst sidetac)

(* Main function for dispatching which kind of rewriting it is about *)

let general_rewrite_ebindings_clause cls lft2rgt occs frzevars dep_proof_ok ?tac
    ((c,l) : constr with_bindings) with_evars =
  if occs != AllOccurrences then (
    rewrite_side_tac (Hook.get forward_general_setoid_rewrite_clause cls lft2rgt occs (c,l) ~new_goals:[]) tac)
  else
    Proofview.Goal.enter { enter = begin fun gl ->
      let sigma = Tacmach.New.project gl in
      let env = Proofview.Goal.env gl in
    let ctype = get_type_of env sigma c in
    let rels, t = decompose_prod_assum sigma (whd_betaiotazeta sigma ctype) in
      match match_with_equality_type sigma t with
      | Some (hdcncl,args) -> (* Fast path: direct leibniz-like rewrite *)
	  let lft2rgt = adjust_rewriting_direction args lft2rgt in
          leibniz_rewrite_ebindings_clause cls lft2rgt tac c (it_mkProd_or_LetIn t rels)
	    l with_evars frzevars dep_proof_ok hdcncl
      | None ->
	  Proofview.tclORELSE
            begin
	      rewrite_side_tac (Hook.get forward_general_setoid_rewrite_clause cls
				   lft2rgt occs (c,l) ~new_goals:[]) tac
            end
            begin function
              | (e, info) ->
                  Proofview.tclEVARMAP >>= fun sigma ->
	          let env' = push_rel_context rels env in
	          let rels',t' = splay_prod_assum env' sigma t in (* Search for underlying eq *)
	          match match_with_equality_type sigma t' with
	            | Some (hdcncl,args) ->
		  let lft2rgt = adjust_rewriting_direction args lft2rgt in
		  leibniz_rewrite_ebindings_clause cls lft2rgt tac c
		    (it_mkProd_or_LetIn t' (rels' @ rels)) l with_evars frzevars dep_proof_ok hdcncl
	            | None -> Proofview.tclZERO ~info e
            (* error "The provided term does not end with an equality or a declared rewrite relation." *)  
            end
    end }

let general_rewrite_ebindings =
  general_rewrite_ebindings_clause None

let general_rewrite_bindings l2r occs frzevars dep_proof_ok ?tac (c,bl) =
  general_rewrite_ebindings_clause None l2r occs
    frzevars dep_proof_ok ?tac (c,bl)

let general_rewrite l2r occs frzevars dep_proof_ok ?tac c =
  general_rewrite_bindings l2r occs
    frzevars dep_proof_ok ?tac (c,NoBindings) false

let general_rewrite_ebindings_in l2r occs frzevars dep_proof_ok ?tac id =
  general_rewrite_ebindings_clause (Some id) l2r occs frzevars dep_proof_ok ?tac

let general_rewrite_bindings_in l2r occs frzevars dep_proof_ok ?tac id (c,bl) =
  general_rewrite_ebindings_clause (Some id) l2r occs
    frzevars dep_proof_ok ?tac (c,bl)

let general_rewrite_in l2r occs frzevars dep_proof_ok ?tac id c =
  general_rewrite_ebindings_clause (Some id) l2r occs
    frzevars dep_proof_ok ?tac (c,NoBindings)

let general_rewrite_clause l2r with_evars ?tac c cl =
  let occs_of = occurrences_map (List.fold_left
    (fun acc ->
      function ArgArg x -> x :: acc | ArgVar _ -> acc)
    [])
  in
  match cl.onhyps with
    | Some l ->
	(* If a precise list of locations is given, success is mandatory for
	   each of these locations. *)
	let rec do_hyps = function
	  | [] -> Proofview.tclUNIT ()
	  | ((occs,id),_) :: l ->
	    tclTHENFIRST
	      (general_rewrite_ebindings_in l2r (occs_of occs) false true ?tac id c with_evars)
	      (do_hyps l)
	in
	if cl.concl_occs == NoOccurrences then do_hyps l else
	  tclTHENFIRST
	    (general_rewrite_ebindings l2r (occs_of cl.concl_occs) false true ?tac c with_evars)
            (do_hyps l)
    | None ->
	(* Otherwise, if we are told to rewrite in all hypothesis via the
           syntax "* |-", we fail iff all the different rewrites fail *)
	let rec do_hyps_atleastonce = function
	  | [] -> tclZEROMSG (Pp.str"Nothing to rewrite.")
	  | id :: l ->
	    tclIFTHENTRYELSEMUST
	     (general_rewrite_ebindings_in l2r AllOccurrences false true ?tac id c with_evars)
	     (do_hyps_atleastonce l)
	in
	let do_hyps =
	  (* If the term to rewrite uses an hypothesis H, don't rewrite in H *)
	  let ids gl =
	    let ids_in_c = Termops.global_vars_set (Global.env()) (project gl) (fst c) in
            let ids_of_hyps = pf_ids_of_hyps gl in
	    Id.Set.fold (fun id l -> List.remove Id.equal id l) ids_in_c ids_of_hyps
	  in
          Proofview.Goal.enter { enter = begin fun gl ->
            do_hyps_atleastonce (ids gl)
          end }
	in
	if cl.concl_occs == NoOccurrences then do_hyps else
	  tclIFTHENTRYELSEMUST
	   (general_rewrite_ebindings l2r (occs_of cl.concl_occs) false true ?tac c with_evars)
	   do_hyps

let apply_special_clear_request clear_flag f =
  Proofview.Goal.enter { enter = begin fun gl ->
    let sigma = Tacmach.New.project gl in
    let env = Proofview.Goal.env gl in
    try
      let ((c, bl), sigma) = run_delayed env sigma f in
      apply_clear_request clear_flag (use_clear_hyp_by_default ()) c
    with
      e when catchable_exception e -> tclIDTAC
  end }

let general_multi_rewrite with_evars l cl tac =
  let do1 l2r f =
    Proofview.Goal.enter { enter = begin fun gl ->
      let sigma = Tacmach.New.project gl in
      let env = Proofview.Goal.env gl in
      let (c, sigma) = run_delayed env sigma f in
      tclWITHHOLES with_evars
        (general_rewrite_clause l2r with_evars ?tac c cl) sigma
    end }
  in
  let rec doN l2r c = function
    | Precisely n when n <= 0 -> Proofview.tclUNIT ()
    | Precisely 1 -> do1 l2r c
    | Precisely n -> tclTHENFIRST (do1 l2r c) (doN l2r c (Precisely (n-1)))
    | RepeatStar -> tclREPEAT_MAIN (do1 l2r c)
    | RepeatPlus -> tclTHENFIRST (do1 l2r c) (doN l2r c RepeatStar)
    | UpTo n when n<=0 -> Proofview.tclUNIT ()
    | UpTo n -> tclTHENFIRST (tclTRY (do1 l2r c)) (doN l2r c (UpTo (n-1)))
  in
  let rec loop = function
    | [] -> Proofview.tclUNIT ()
    | (l2r,m,clear_flag,c)::l ->
        tclTHENFIRST
          (tclTHEN (doN l2r c m) (apply_special_clear_request clear_flag c)) (loop l)
  in loop l

let rewriteLR = general_rewrite true AllOccurrences true true
let rewriteRL = general_rewrite false AllOccurrences true true

(* Replacing tactics *)

let classes_dirpath =
  DirPath.make (List.map Id.of_string ["Classes";"Coq"])

let init_setoid () =
  if is_dirpath_prefix_of classes_dirpath (Lib.cwd ()) then ()
  else Coqlib.check_required_library ["Coq";"Setoids";"Setoid"]

let check_setoid cl = 
  Option.fold_left
    ( List.fold_left 
	(fun b ((occ,_),_) -> 
	  b||(Locusops.occurrences_map (fun x -> x) occ <> AllOccurrences)
	)
    )
    ((Locusops.occurrences_map (fun x -> x) cl.concl_occs <> AllOccurrences) &&
	(Locusops.occurrences_map (fun x -> x) cl.concl_occs <> NoOccurrences))
    cl.onhyps

let replace_core clause l2r eq =
  if check_setoid clause
  then init_setoid ();
  tclTHENFIRST
    (assert_as false None None eq)
    (onLastHypId (fun id ->
      tclTHEN
        (tclTRY (general_rewrite_clause l2r false (mkVar id,NoBindings) clause))
	(clear [id])))

(* eq,sym_eq : equality on Type and its symmetry theorem
   c1 c2 : c1 is to be replaced by c2
   unsafe : If true, do not check that c1 and c2 are convertible
   tac : Used to prove the equality c1 = c2
   gl : goal *)

let replace_using_leibniz clause c1 c2 l2r unsafe try_prove_eq_opt =
  let try_prove_eq =
    match try_prove_eq_opt with
      | None -> Proofview.tclUNIT ()
      | Some tac ->  tclCOMPLETE tac
  in
  Proofview.Goal.enter { enter = begin fun gl ->
  let get_type_of = pf_apply get_type_of gl in
  let t1 = get_type_of c1
  and t2 = get_type_of c2 in
  let evd = 
    if unsafe then Some (Tacmach.New.project gl)
    else
      try Some (Evarconv.the_conv_x (Proofview.Goal.env gl) t1 t2 (Tacmach.New.project gl))
      with Evarconv.UnableToUnify _ -> None
  in
  match evd with
  | None ->
    tclFAIL 0 (str"Terms do not have convertible types")
  | Some evd ->
    let e = build_coq_eq () in
    let sym = build_coq_eq_sym () in
    Tacticals.New.pf_constr_of_global sym (fun sym ->
    Tacticals.New.pf_constr_of_global e (fun e ->
    let eq = applist (e, [t1;c1;c2]) in
    tclTHENLAST
      (replace_core clause l2r eq)
      (tclFIRST
         [assumption;
          tclTHEN (apply sym) assumption;
          try_prove_eq
         ])))
  end }

let replace c1 c2 =
  replace_using_leibniz onConcl c2 c1 false false None

let replace_by c1 c2 tac =
  replace_using_leibniz onConcl c2 c1 false false (Some tac)

let replace_in_clause_maybe_by c1 c2 cl tac_opt =
  replace_using_leibniz cl c2 c1 false false tac_opt

(* End of Eduardo's code. The rest of this file could be improved
   using the functions match_with_equation, etc that I defined
   in Pattern.ml.
   -- Eduardo (19/8/97)
*)

(* Tactics for equality reasoning with the "eq" relation. This code
   will work with any equivalence relation which is substitutive *)

(* [find_positions t1 t2]

   will find the positions in the two terms which are suitable for
   discrimination, or for injection.  Obviously, if there is a
   position which is suitable for discrimination, then we want to
   exploit it, and not bother with injection.  So when we find a
   position which is suitable for discrimination, we will just raise
   an exception with that position.

   So the algorithm goes like this:

   if [t1] and [t2] start with the same constructor, then we can
   continue to try to find positions in the arguments of [t1] and
   [t2].

   if [t1] and [t2] do not start with the same constructor, then we
   have found a discrimination position

   if one [t1] or [t2] do not start with a constructor and the two
   terms are not already convertible, then we have found an injection
   position.

   A discriminating position consists of a constructor-path and a pair
   of operators.  The constructor-path tells us how to get down to the
   place where the two operators, which must differ, can be found.

   An injecting position has two terms instead of the two operators,
   since these terms are different, but not manifestly so.

   A constructor-path is a list of pairs of (operator * int), where
   the int (based at 0) tells us which argument of the operator we
   descended into.

 *)

exception DiscrFound of
  (constructor * int) list * constructor * constructor

let keep_proof_equalities_for_injection = ref false

let _ =
  declare_bool_option
    { optsync  = true;
      optdepr  = false;
      optname  = "injection on prop arguments";
      optkey   = ["Keep";"Proof";"Equalities"];
      optread  = (fun () -> !keep_proof_equalities_for_injection) ;
      optwrite = (fun b -> keep_proof_equalities_for_injection := b) }

let find_positions env sigma t1 t2 =
  let project env sorts posn t1 t2 =
    let ty1 = get_type_of env sigma t1 in
    let s = get_sort_family_of env sigma ty1 in
    if Sorts.List.mem s sorts
    then [(List.rev posn,t1,t2)] else []
  in
  let rec findrec sorts posn t1 t2 =
    let hd1,args1 = whd_all_stack env sigma t1 in
    let hd2,args2 = whd_all_stack env sigma t2 in
<<<<<<< HEAD
    match (EConstr.kind sigma hd1, EConstr.kind sigma hd2) with
      | Construct (sp1,_), Construct (sp2,_)
=======
    match (kind_of_term hd1, kind_of_term hd2) with
      | Construct ((ind1,i1 as sp1),u1), Construct (sp2,_)
>>>>>>> 4fd59386
          when Int.equal (List.length args1) (constructor_nallargs_env env sp1)
            ->
	  let sorts' =
            Sorts.List.intersect sorts (allowed_sorts env (fst sp1))
          in
          (* both sides are fully applied constructors, so either we descend,
             or we can discriminate here. *)
	  if eq_constructor sp1 sp2 then
	    let nparams = inductive_nparams_env env ind1 in
	    let params1,rargs1 = List.chop nparams args1 in
	    let _,rargs2 = List.chop nparams args2 in
            let (mib,mip) = lookup_mind_specif env ind1 in
            let ctxt = (get_constructor ((ind1,u1),mib,mip,params1) i1).cs_args in
            let adjust i = Vars.adjust_rel_to_rel_context ctxt (i+1) - 1 in
            List.flatten
	      (List.map2_i (fun i -> findrec sorts' ((sp1,adjust i)::posn))
		0 rargs1 rargs2)
	  else if Sorts.List.mem InType sorts'
          then (* see build_discriminator *)
	    raise (DiscrFound (List.rev posn,sp1,sp2))
	  else 
          (* if we cannot eliminate to Type, we cannot discriminate but we
	     may still try to project *)
	  project env sorts posn (applist (hd1,args1)) (applist (hd2,args2))
      | _ ->
	  let t1_0 = applist (hd1,args1)
          and t2_0 = applist (hd2,args2) in
          if is_conv env sigma t1_0 t2_0 then
	    []
          else
	    project env sorts posn t1_0 t2_0
  in
  try
    let sorts = if !keep_proof_equalities_for_injection then [InSet;InType;InProp]
		else [InSet;InType]
    in
    Inr (findrec sorts [] t1 t2)
  with DiscrFound (path,c1,c2) ->
    Inl (path,c1,c2)

let discriminable env sigma t1 t2 =
  match find_positions env sigma t1 t2 with
    | Inl _ -> true
    | _ -> false

let injectable env sigma t1 t2 =
    match find_positions env sigma t1 t2 with
    | Inl _ | Inr [] | Inr [([],_,_)] -> false
    | Inr _ -> true


(* Once we have found a position, we need to project down to it.  If
   we are discriminating, then we need to produce False on one of the
   branches of the discriminator, and True on the other one.  So the
   result type of the case-expressions is always Prop.

   If we are injecting, then we need to discover the result-type.
   This can be difficult, since the type of the two terms at the
   injection-position can be different, and we need to find a
   dependent sigma-type which generalizes them both.

   We can get an approximation to the right type to choose by:

   (0) Before beginning, we reserve a patvar for the default
   value of the match, to be used in all the bogus branches.

   (1) perform the case-splits, down to the site of the injection.  At
   each step, we have a term which is the "head" of the next
   case-split.  At the point when we actually reach the end of our
   path, the "head" is the term to return.  We compute its type, and
   then, backwards, make a sigma-type with every free debruijn
   reference in that type.  We can be finer, and first do a S(TRONG)NF
   on the type, so that we get the fewest number of references
   possible.

   (2) This gives us a closed type for the head, which we use for the
   types of all the case-splits.

   (3) Now, we can compute the type of one of T1, T2, and then unify
   it with the type of the last component of the result-type, and this
   will give us the bindings for the other arguments of the tuple.

 *)

(* The algorithm, then is to perform successive case-splits.  We have
   the result-type of the case-split, and also the type of that
   result-type.  We have a "direction" we want to follow, i.e. a
   constructor-number, and in all other "directions", we want to juse
   use the default-value.

   After doing the case-split, we call the afterfun, with the updated
   environment, to produce the term for the desired "direction".

   The assumption is made here that the result-type is not manifestly
   functional, so we can just use the length of the branch-type to
   know how many lambda's to stick in.

 *)

(* [descend_then env sigma head dirn]

   returns the number of products introduced, and the environment
   which is active, in the body of the case-branch given by [dirn],
   along with a continuation, which expects to be fed:

    (1) the value of the body of the branch given by [dirn]
    (2) the default-value

    (3) the type of the default-value, which must also be the type of
        the body of the [dirn] branch

   the continuation then constructs the case-split.
 *)

let descend_then env sigma head dirn =
  let IndType (indf,_) =
    try find_rectype env sigma (get_type_of env sigma head)
    with Not_found ->
      error "Cannot project on an inductive type derived from a dependency." in
  let indp,_ = (dest_ind_family indf) in
  let ind, _ = check_privacy env indp in
  let (mib,mip) = lookup_mind_specif env ind in
  let cstr = get_constructors env indf in
  let dirn_nlams = cstr.(dirn-1).cs_nargs in
  let dirn_env = Environ.push_rel_context cstr.(dirn-1).cs_args env in
  (dirn_nlams,
   dirn_env,
   (fun dirnval (dfltval,resty) ->
      let deparsign = make_arity_signature env sigma true indf in
      let p =
	it_mkLambda_or_LetIn (lift (mip.mind_nrealargs+1) resty) deparsign in
      let build_branch i =
	let result = if Int.equal i dirn then dirnval else dfltval in
	let cs_args = List.map (fun d -> map_rel_decl EConstr.of_constr d) cstr.(i-1).cs_args in
	let args = name_context env sigma cs_args in
	it_mkLambda_or_LetIn result args in
      let brl =
        List.map build_branch
          (List.interval 1 (Array.length mip.mind_consnames)) in
      let ci = make_case_info env ind RegularStyle in
      Inductiveops.make_case_or_project env sigma indf ci p head (Array.of_list brl)))

(* Now we need to construct the discriminator, given a discriminable
   position.  This boils down to:

   (1) If the position is directly beneath us, then we need to do a
   case-split, with result-type Prop, and stick True and False into
   the branches, as is convenient.

   (2) If the position is not directly beneath us, then we need to
   call descend_then, to descend one step, and then recursively
   construct the discriminator.

 *)

(* [construct_discriminator env sigma dirn c ind special default]]
   constructs a case-split on [c] of type [ind], with the [dirn]-th
   branch giving [special], and all the rest giving [default]. *)

let build_selector env sigma dirn c ind special default =
  let IndType(indf,_) =
    try find_rectype env sigma ind
    with Not_found ->
       (* one can find Rel(k) in case of dependent constructors
          like T := c : (A:Set)A->T and a discrimination
          on (c bool true) = (c bool false)
          CP : changed assert false in a more informative error
       *)
      user_err ~hdr:"Equality.construct_discriminator"
	(str "Cannot discriminate on inductive constructors with \
		 dependent types.") in
  let (indp,_) = dest_ind_family indf in
  let ind, _ = check_privacy env indp in
  let typ = Retyping.get_type_of env sigma default in
  let (mib,mip) = lookup_mind_specif env ind in
  let deparsign = make_arity_signature env sigma true indf in
  let p = it_mkLambda_or_LetIn typ deparsign in
  let cstrs = get_constructors env indf in
  let build_branch i =
    let endpt = if Int.equal i dirn then special else default in
    let args = List.map (fun d -> map_rel_decl EConstr.of_constr d) cstrs.(i-1).cs_args in
    it_mkLambda_or_LetIn endpt args in
  let brl =
    List.map build_branch(List.interval 1 (Array.length mip.mind_consnames)) in
  let ci = make_case_info env ind RegularStyle in
  mkCase (ci, p, c, Array.of_list brl)

let build_coq_False () = EConstr.of_constr (build_coq_False ())
let build_coq_True () = EConstr.of_constr (build_coq_True ())
let build_coq_I () = EConstr.of_constr (build_coq_I ())

let rec build_discriminator env sigma dirn c = function
  | [] ->
      let ind = get_type_of env sigma c in
      let true_0,false_0 =
        build_coq_True(),build_coq_False() in
      build_selector env sigma dirn c ind true_0 false_0
  | ((sp,cnum),argnum)::l ->
      let (cnum_nlams,cnum_env,kont) = descend_then env sigma c cnum in
      let newc = mkRel(cnum_nlams-argnum) in
      let subval = build_discriminator cnum_env sigma dirn newc l in
      kont subval (build_coq_False (),mkSort (Prop Null))

(* Note: discrimination could be more clever: if some elimination is
   not allowed because of a large impredicative constructor in the
   path (see allowed_sorts in find_positions), the positions could
   still be discrimated by projecting first instead of putting the
   discrimination combinator inside the projecting combinator. Example
   of relevant situation:

   Inductive t:Set := c : forall A:Set, A -> nat -> t.
   Goal ~ c _ 0 0 = c _ 0 1. intro. discriminate H.
*)

let gen_absurdity id =
  Proofview.Goal.enter { enter = begin fun gl ->
  let sigma = project gl in
  let hyp_typ = pf_get_hyp_typ id (Proofview.Goal.assume gl) in
  if is_empty_type sigma hyp_typ
  then
    simplest_elim (mkVar id)
  else
    tclZEROMSG (str "Not the negation of an equality.")
  end }

(* Precondition: eq is leibniz equality

   returns ((eq_elim t t1 P i t2), absurd_term)
   where  P=[e:t]discriminator
          absurd_term=False
*)

let ind_scheme_of_eq lbeq =
  let (mib,mip) = Global.lookup_inductive (destIndRef lbeq.eq) in
  let kind = inductive_sort_family mip in
  (* use ind rather than case by compatibility *)
  let kind =
    if kind == InProp then Elimschemes.ind_scheme_kind_from_prop
    else Elimschemes.ind_scheme_kind_from_type in
  let c, eff = find_scheme kind (destIndRef lbeq.eq) in
    ConstRef c, eff


let discrimination_pf env sigma e (t,t1,t2) discriminator lbeq =
  let i            = build_coq_I () in
  let absurd_term  = build_coq_False () in
  let eq_elim, eff = ind_scheme_of_eq lbeq in
  let sigma, eq_elim = Evd.fresh_global (Global.env ()) sigma eq_elim in
  let eq_elim = EConstr.of_constr eq_elim in
    sigma, (applist (eq_elim, [t;t1;mkNamedLambda e t discriminator;i;t2]), absurd_term),
    eff

let eq_baseid = Id.of_string "e"

let apply_on_clause (f,t) clause =
  let sigma =  clause.evd in
  let f_clause = mk_clenv_from_env clause.env sigma None (f,t) in
  let argmv =
    (match EConstr.kind sigma (last_arg f_clause.evd f_clause.templval.Evd.rebus) with
     | Meta mv -> mv
     | _  -> user_err  (str "Ill-formed clause applicator.")) in
  clenv_fchain ~with_univs:false argmv f_clause clause

let discr_positions env sigma (lbeq,eqn,(t,t1,t2)) eq_clause cpath dirn =
  let e = next_ident_away eq_baseid (ids_of_context env) in
  let e_env = push_named (Context.Named.Declaration.LocalAssum (e,t)) env in
  let discriminator =
    build_discriminator e_env sigma dirn (mkVar e) cpath in
  let sigma,(pf, absurd_term), eff = 
    discrimination_pf env sigma e (t,t1,t2) discriminator lbeq in
  let pf_ty = mkArrow eqn absurd_term in
  let absurd_clause = apply_on_clause (pf,pf_ty) eq_clause in
  let pf = Clenvtac.clenv_value_cast_meta absurd_clause in
  Proofview.Unsafe.tclEVARS sigma <*>
  Proofview.tclEFFECTS eff <*>
  tclTHENS (assert_after Anonymous absurd_term)
    [onLastHypId gen_absurdity; (Proofview.V82.tactic (Tacmach.refine pf))]

let discrEq (lbeq,_,(t,t1,t2) as u) eq_clause =
  let sigma = eq_clause.evd in
  Proofview.Goal.enter { enter = begin fun gl ->
    let env = Proofview.Goal.env gl in
    match find_positions env sigma t1 t2 with
    | Inr _ ->
	tclZEROMSG (str"Not a discriminable equality.")
    | Inl (cpath, (_,dirn), _) ->
	discr_positions env sigma u eq_clause cpath dirn
  end }

let onEquality with_evars tac (c,lbindc) =
  Proofview.Goal.enter { enter = begin fun gl ->
  let type_of = pf_unsafe_type_of gl in
  let reduce_to_quantified_ind = pf_apply Tacred.reduce_to_quantified_ind gl in
  let t = type_of c in
  let t' = try snd (reduce_to_quantified_ind t) with UserError _ -> t in
  let eq_clause = pf_apply make_clenv_binding gl (c,t') lbindc in
  let eq_clause' = Clenvtac.clenv_pose_dependent_evars with_evars eq_clause in
  let eqn = clenv_type eq_clause' in
  let (eq,u,eq_args) = find_this_eq_data_decompose gl eqn in
  tclTHEN
    (Proofview.Unsafe.tclEVARS eq_clause'.evd)
    (tac (eq,eqn,eq_args) eq_clause')
  end }

let onNegatedEquality with_evars tac =
  Proofview.Goal.enter { enter = begin fun gl ->
    let sigma = Tacmach.New.project gl in
    let ccl = Proofview.Goal.concl gl in
    let env = Proofview.Goal.env gl in
    match EConstr.kind sigma (hnf_constr env sigma ccl) with
    | Prod (_,t,u) when is_empty_type sigma u ->
        tclTHEN introf
          (onLastHypId (fun id ->
            onEquality with_evars tac (mkVar id,NoBindings)))
    | _ ->
        tclZEROMSG (str "Not a negated primitive equality.")
  end }

let discrSimpleClause with_evars = function
  | None -> onNegatedEquality with_evars discrEq
  | Some id -> onEquality with_evars discrEq (mkVar id,NoBindings)

let discr with_evars = onEquality with_evars discrEq

let discrClause with_evars = onClause (discrSimpleClause with_evars)

let discrEverywhere with_evars =
(*
  tclORELSE
*)
    (if discr_do_intro () then
      (tclTHEN
	(tclREPEAT introf)
	(tryAllHyps
          (fun id -> tclCOMPLETE (discr with_evars (mkVar id,NoBindings)))))
     else (* <= 8.2 compat *)
       tryAllHypsAndConcl (discrSimpleClause with_evars))
(*    (fun gls ->
       user_err ~hdr:"DiscrEverywhere" (str"No discriminable equalities."))
*)
let discr_tac with_evars = function
  | None -> discrEverywhere with_evars
  | Some c -> onInductionArg (fun clear_flag -> discr with_evars) c

let discrConcl = discrClause false onConcl
let discrHyp id = discrClause false (onHyp id)

(* returns the sigma type (sigS, sigT) with the respective
    constructor depending on the sort *)
(* J.F.: correction du bug #1167 en accord avec Hugo. *)

let find_sigma_data env s = build_sigma_type ()

(* [make_tuple env sigma (rterm,rty) lind] assumes [lind] is the lesser
   index bound in [rty]

   Then we build the term

     [(existT A P (mkRel lind) rterm)] of type [(sigS A P)]

   where [A] is the type of [mkRel lind] and [P] is [\na:A.rty{1/lind}]
 *)

let make_tuple env sigma (rterm,rty) lind =
  assert (not (noccurn sigma lind rty));
  let sigdata = find_sigma_data env (get_sort_of env sigma rty) in
  let sigma, a = type_of ~refresh:true env sigma (mkRel lind) in
  let na = Context.Rel.Declaration.get_name (lookup_rel lind env) in
  (* We move [lind] to [1] and lift other rels > [lind] by 1 *)
  let rty = lift (1-lind) (liftn lind (lind+1) rty) in
  (* Now [lind] is [mkRel 1] and we abstract on (na:a) *)
  let p = mkLambda (na, a, rty) in
  let sigma, exist_term = Evd.fresh_global env sigma sigdata.intro in
  let sigma, sig_term = Evd.fresh_global env sigma sigdata.typ in
  let exist_term = EConstr.of_constr exist_term in
  let sig_term = EConstr.of_constr sig_term in
    sigma,
    (applist(exist_term,[a;p;(mkRel lind);rterm]),
     applist(sig_term,[a;p]))

(* check that the free-references of the type of [c] are contained in
   the free-references of the normal-form of that type. Strictly
   computing the exact set of free rels would require full
   normalization but this is not reasonable (e.g. in presence of
   records that contains proofs). We restrict ourself to a "simpl"
   normalization *)

let minimal_free_rels env sigma (c,cty) =
  let cty_rels = free_rels sigma cty in
  let cty' = simpl env sigma cty in
  let rels' = free_rels sigma cty' in
  if Int.Set.subset cty_rels rels' then
    (cty,cty_rels)
  else
    (cty',rels')

(* Like the above, but recurse over all the rels found until there are
   no more rels to be found *)
let minimal_free_rels_rec env sigma =
  let rec minimalrec_free_rels_rec prev_rels (c,cty) =
    let (cty,direct_rels) = minimal_free_rels env sigma (c,cty) in
    let combined_rels = Int.Set.union prev_rels direct_rels in
    let folder rels i = snd (minimalrec_free_rels_rec rels (c, unsafe_type_of env sigma (mkRel i)))
    in (cty, List.fold_left folder combined_rels (Int.Set.elements (Int.Set.diff direct_rels prev_rels)))
  in minimalrec_free_rels_rec Int.Set.empty

(* [sig_clausal_form siglen ty]

   Will explode [siglen] [sigS,sigT ]'s on [ty] (depending on the
   type of ty), and return:

   (1) a pattern, with meta-variables in it for various arguments,
       which, when the metavariables are replaced with appropriate
       terms, will have type [ty]

   (2) an integer, which is the last argument - the one which we just
       returned.

   (3) a pattern, for the type of that last meta

   (4) a typing for each patvar

   WARNING: No checking is done to make sure that the
            sigS(or sigT)'s are actually there.
          - Only homogeneous pairs are built i.e. pairs where all the
   dependencies are of the same sort

   [sig_clausal_form] proceed as follows: the default tuple is
   constructed by taking the tuple-type, exploding the first [tuplen]
   [sigS]'s, and replacing at each step the binder in the
   right-hand-type by a fresh metavariable. In addition, on the way
   back out, we will construct the pattern for the tuple which uses
   these meta-vars.

   This gives us a pattern, which we use to match against the type of
   [dflt]; if that fails, then against the S(TRONG)NF of that type.  If
   both fail, then we just cannot construct our tuple.  If one of
   those succeed, then we can construct our value easily - we just use
   the tuple-pattern.

 *)

let sig_clausal_form env sigma sort_of_ty siglen ty dflt =
  let sigdata = find_sigma_data env sort_of_ty in
  let evdref = ref (Evd.clear_metas sigma) in
  let rec sigrec_clausal_form siglen p_i =
    if Int.equal siglen 0 then
      (* is the default value typable with the expected type *)
      let dflt_typ = unsafe_type_of env sigma dflt in
      try
	let () = evdref := Evarconv.the_conv_x_leq env dflt_typ p_i !evdref in
	let () =
          evdref := Evarconv.solve_unif_constraints_with_heuristics env !evdref in
	dflt
      with Evarconv.UnableToUnify _ ->
	error "Cannot solve a unification problem."
    else
      let (a,p_i_minus_1) = match whd_beta_stack !evdref p_i with
	| (_sigS,[a;p]) -> (a, p)
 	| _ -> anomaly ~label:"sig_clausal_form" (Pp.str "should be a sigma type") in
      let ev = Evarutil.e_new_evar env evdref a in
      let rty = beta_applist sigma (p_i_minus_1,[ev]) in
      let tuple_tail = sigrec_clausal_form (siglen-1) rty in
      let evopt = match EConstr.kind !evdref ev with Evar _ -> None | _ -> Some ev in
      match evopt with
	| Some w ->
            let w_type = unsafe_type_of env !evdref w in
            if Evarconv.e_cumul env evdref w_type a then
	      let exist_term = Evarutil.evd_comb1 (Evd.fresh_global env) evdref sigdata.intro in
	      let exist_term = EConstr.of_constr exist_term in
              applist(exist_term,[a;p_i_minus_1;w;tuple_tail])
            else
              error "Cannot solve a unification problem."
	| None ->
            (* This at least happens if what has been detected as a
               dependency is not one; use an evasive error message;
               even if the problem is upwards: unification should be
               tried in the first place in make_iterated_tuple instead
               of approximatively computing the free rels; then
               unsolved evars would mean not binding rel *)
	    error "Cannot solve a unification problem."
  in
  let scf = sigrec_clausal_form siglen ty in
    !evdref, Evarutil.nf_evar !evdref scf

(* The problem is to build a destructor (a generalization of the
   predecessor) which, when applied to a term made of constructors
   (say [Ci(e1,Cj(e2,Ck(...,term,...),...),...)]), returns a given
   subterm of the term (say [term]).

   Let [typ] be the type of [term]. If [term] has no dependencies in
   the [e1], [e2], etc, then all is simple. If not, then we need to
   encapsulated the dependencies into a dependent tuple in such a way
   that the destructor has not a dependent type and rewriting can then
   be applied. The destructor has the form

   [e]Cases e of
      | ...
      | Ci (x1,x2,...) =>
          Cases x2 of
          | ...
          | Cj (y1,y2,...) =>
              Cases y2 of
              | ...
              | Ck (...,z,...) => z
              | ... end
          | ... end
      | ... end

   and the dependencies is expressed by the fact that [z] has a type
   dependent in the x1, y1, ...

   Assume [z] is typed as follows: env |- z:zty

   If [zty] has no dependencies, this is simple. Otherwise, assume
   [zty] has free (de Bruijn) variables in,...i1 then the role of
   [make_iterated_tuple env sigma (term,typ) (z,zty)] is to build the
   tuple

   [existT [xn]Pn Rel(in) .. (existT [x2]P2 Rel(i2) (existT [x1]P1 Rel(i1) z))]

   where P1 is zty[i1/x1], P2 is {x1 | P1[i2/x2]} etc.

   To do this, we find the free (relative) references of the strong NF
   of [z]'s type, gather them together in left-to-right order
   (i.e. highest-numbered is farthest-left), and construct a big
   iterated pair out of it. This only works when the references are
   all themselves to members of [Set]s, because we use [sigS] to
   construct the tuple.

   Suppose now that our constructed tuple is of length [tuplen]. We
   need also to construct a default value for the other branches of
   the destructor. As default value, we take a tuple of the form

    [existT [xn]Pn ?n (... existT [x2]P2 ?2 (existT [x1]P1 ?1 term))]

   but for this we have to solve the following unification problem:

     typ = zty[i1/?1;...;in/?n]

   This is done by [sig_clausal_form].
 *)

let make_iterated_tuple env sigma dflt (z,zty) =
  let (zty,rels) = minimal_free_rels_rec env sigma (z,zty) in
  let sort_of_zty = get_sort_of env sigma zty in
  let sorted_rels = Int.Set.elements rels in
  let sigma, (tuple,tuplety) =
    List.fold_left (fun (sigma, t) -> make_tuple env sigma t) (sigma, (z,zty)) sorted_rels
  in
  assert (closed0 sigma tuplety);
  let n = List.length sorted_rels in
  let sigma, dfltval = sig_clausal_form env sigma sort_of_zty n tuplety dflt in
    sigma, (tuple,tuplety,dfltval)

let rec build_injrec env sigma dflt c = function
  | [] -> make_iterated_tuple env sigma dflt (c,unsafe_type_of env sigma c)
  | ((sp,cnum),argnum)::l ->
    try
      let (cnum_nlams,cnum_env,kont) = descend_then env sigma c cnum in
      let newc = mkRel(cnum_nlams-argnum) in
      let sigma, (subval,tuplety,dfltval) = build_injrec cnum_env sigma dflt newc l in
	sigma, (kont subval (dfltval,tuplety), tuplety,dfltval)
    with
	UserError _ -> failwith "caught"

let build_injector env sigma dflt c cpath =
  let sigma, (injcode,resty,_) = build_injrec env sigma dflt c cpath in
    sigma, (injcode,resty)

let eq_dec_scheme_kind_name = ref (fun _ -> failwith "eq_dec_scheme undefined")
let set_eq_dec_scheme_kind k = eq_dec_scheme_kind_name := (fun _ -> k)

let inject_if_homogenous_dependent_pair ty =
  Proofview.Goal.enter { enter = begin fun gl ->
  try
    let sigma = Tacmach.New.project gl in
    let eq,u,(t,t1,t2) = find_this_eq_data_decompose gl ty in
    (* fetch the informations of the  pair *)
    let ceq = Universes.constr_of_global Coqlib.glob_eq in
    let ceq = EConstr.of_constr ceq in
    let sigTconstr () = (Coqlib.build_sigma_type()).Coqlib.typ in
    let existTconstr () = (Coqlib.build_sigma_type()).Coqlib.intro in
    (* check whether the equality deals with dep pairs or not *)
    let eqTypeDest = fst (decompose_app sigma t) in
    if not (Termops.is_global sigma (sigTconstr()) eqTypeDest) then raise Exit;
    let hd1,ar1 = decompose_app_vect sigma t1 and
        hd2,ar2 = decompose_app_vect sigma t2 in
    if not (Termops.is_global sigma (existTconstr()) hd1) then raise Exit;
    if not (Termops.is_global sigma (existTconstr()) hd2) then raise Exit;
    let ind,_ = try pf_apply find_mrectype gl ar1.(0) with Not_found -> raise Exit in
    (* check if the user has declared the dec principle *)
    (* and compare the fst arguments of the dep pair *)
    (* Note: should work even if not an inductive type, but the table only *)
    (* knows inductive types *)
    if not (Ind_tables.check_scheme (!eq_dec_scheme_kind_name()) (fst ind) &&
      pf_apply is_conv gl ar1.(2) ar2.(2)) then raise Exit;
    Coqlib.check_required_library ["Coq";"Logic";"Eqdep_dec"];
    let new_eq_args = [|pf_unsafe_type_of gl ar1.(3);ar1.(3);ar2.(3)|] in
    let inj2 = Coqlib.coq_constant "inj_pair2_eq_dec is missing"
      ["Logic";"Eqdep_dec"] "inj_pair2_eq_dec" in
    let inj2 = EConstr.of_constr inj2 in
    let c, eff = find_scheme (!eq_dec_scheme_kind_name()) (Univ.out_punivs ind) in
    (* cut with the good equality and prove the requested goal *)
    tclTHENLIST
      [Proofview.tclEFFECTS eff;
       intro;
       onLastHyp (fun hyp ->
        tclTHENS (cut (mkApp (ceq,new_eq_args)))
          [clear [destVar sigma hyp];
           Proofview.V82.tactic (Tacmach.refine
             (mkApp(inj2,[|ar1.(0);mkConst c;ar1.(1);ar1.(2);ar1.(3);ar2.(3);hyp|])))
          ])]
  with Exit ->
    Proofview.tclUNIT ()
  end }

(* Given t1=t2 Inj calculates the whd normal forms of t1 and t2 and it
   expands then only when the whdnf has a constructor of an inductive type
   in hd position, otherwise delta expansion is not done *)

let simplify_args env sigma t =
  (* Quick hack to reduce in arguments of eq only *)
  match decompose_app sigma t with
    | eq, [t;c1;c2] -> applist (eq,[t;simpl env sigma c1;simpl env sigma c2])
    | eq, [t1;c1;t2;c2] -> applist (eq,[t1;simpl env sigma c1;t2;simpl env sigma c2])
    | _ -> t

let inject_at_positions env sigma l2r (eq,_,(t,t1,t2)) eq_clause posns tac =
  let e = next_ident_away eq_baseid (ids_of_context env) in
  let e_env = push_named (LocalAssum (e,t)) env in
  let evdref = ref sigma in
  let filter (cpath, t1', t2') =
    try
      (* arbitrarily take t1' as the injector default value *)
      let sigma, (injbody,resty) = build_injector e_env !evdref t1' (mkVar e) cpath in
      let injfun = mkNamedLambda e t injbody in
      let sigma,congr = Evd.fresh_global env sigma eq.congr in
      let congr = EConstr.of_constr congr in
      let pf = applist(congr,[t;resty;injfun;t1;t2]) in
      let sigma, pf_typ = Typing.type_of env sigma pf in
      let inj_clause = apply_on_clause (pf,pf_typ) eq_clause in
      let pf = Clenvtac.clenv_value_cast_meta inj_clause in
      let ty = simplify_args env sigma (clenv_type inj_clause) in
	evdref := sigma;
	Some (pf, ty)
    with Failure _ -> None
  in
  let injectors = List.map_filter filter posns in
  if List.is_empty injectors then
    tclZEROMSG (str "Failed to decompose the equality.")
  else
    Proofview.tclTHEN (Proofview.Unsafe.tclEVARS !evdref)
    (Tacticals.New.tclTHENFIRST
      (Proofview.tclIGNORE (Proofview.Monad.List.map
         (fun (pf,ty) -> tclTHENS (cut ty)
           [inject_if_homogenous_dependent_pair ty;
            Proofview.V82.tactic (Tacmach.refine pf)])
         (if l2r then List.rev injectors else injectors)))
      (tac (List.length injectors)))

let injEqThen tac l2r (eq,_,(t,t1,t2) as u) eq_clause =
  let sigma = eq_clause.evd in
  let env = eq_clause.env in
  match find_positions env sigma t1 t2 with
  | Inl _ ->
     tclZEROMSG (strbrk"This equality is discriminable. You should use the discriminate tactic to solve the goal.")
  | Inr [] ->
     let suggestion =
         if !keep_proof_equalities_for_injection then
            "" else
            " You can try to use option Set Keep Proof Equalities." in
     tclZEROMSG (strbrk("No information can be deduced from this equality and the injectivity of constructors. This may be because the terms are convertible, or due to pattern matching restrictions in the sort Prop." ^ suggestion))
  | Inr [([],_,_)] when Flags.version_strictly_greater Flags.V8_3 ->
     tclZEROMSG (str"Nothing to inject.")
  | Inr posns ->
      inject_at_positions env sigma l2r u eq_clause posns
	(tac (clenv_value eq_clause))

let get_previous_hyp_position id gl =
  let rec aux dest = function
  | [] -> raise (RefinerError (NoSuchHyp id))
  | d :: right ->
    let hyp = Context.Named.Declaration.get_id d in
    if Id.equal hyp id then dest else aux (MoveAfter hyp) right
  in
  aux MoveLast (Proofview.Goal.hyps (Proofview.Goal.assume gl))

let injEq ?(old=false) with_evars clear_flag ipats =
  (* Decide which compatibility mode to use *)
  let ipats_style, l2r, dft_clear_flag, bounded_intro = match ipats with
    | None when not old && use_injection_in_context () ->
      Some [], true, true, true
    | None -> None, false, false, false
    | _ -> let b = use_injection_pattern_l2r_order () in ipats, b, b, b in
  (* Built the post tactic depending on compatibility mode *)
  let post_tac c n =
    match ipats_style with
    | Some ipats ->
      Proofview.Goal.enter { enter = begin fun gl ->
        let sigma = project gl in
        let destopt = match EConstr.kind sigma c with
        | Var id -> get_previous_hyp_position id gl
        | _ -> MoveLast in
        let clear_tac =
          tclTRY (apply_clear_request clear_flag dft_clear_flag c) in
        (* Try should be removal if dependency were treated *)
        let intro_tac =
          if bounded_intro
          then intro_patterns_bound_to with_evars n destopt ipats
          else intro_patterns_to with_evars destopt ipats in
        tclTHEN clear_tac intro_tac
      end }
    | None -> tclIDTAC in
  injEqThen post_tac l2r

let inj ipats with_evars clear_flag = onEquality with_evars (injEq with_evars clear_flag ipats)

let injClause ipats with_evars = function
  | None -> onNegatedEquality with_evars (injEq with_evars None ipats)
  | Some c -> onInductionArg (inj ipats with_evars) c

let simpleInjClause with_evars = function
  | None -> onNegatedEquality with_evars (injEq ~old:true with_evars None None)
  | Some c -> onInductionArg (fun clear_flag -> onEquality with_evars (injEq ~old:true with_evars clear_flag None)) c

let injConcl = injClause None false None
let injHyp clear_flag id = injClause None false (Some (clear_flag,ElimOnIdent (Loc.ghost,id)))

let decompEqThen ntac (lbeq,_,(t,t1,t2) as u) clause =
  Proofview.Goal.enter { enter = begin fun gl ->
    let sigma =  clause.evd in
    let env = Proofview.Goal.env gl in
      match find_positions env sigma t1 t2 with
      | Inl (cpath, (_,dirn), _) ->
	  discr_positions env sigma u clause cpath dirn
      | Inr [] -> (* Change: do not fail, simplify clear this trivial hyp *)
        ntac (clenv_value clause) 0
    | Inr posns ->
	inject_at_positions env sigma true u clause posns
          (ntac (clenv_value clause))
  end }

let dEqThen with_evars ntac = function
  | None -> onNegatedEquality with_evars (decompEqThen (ntac None))
  | Some c -> onInductionArg (fun clear_flag -> onEquality with_evars (decompEqThen (ntac clear_flag))) c

let dEq with_evars =
  dEqThen with_evars (fun clear_flag c x ->
    (apply_clear_request clear_flag (use_clear_hyp_by_default ()) c))

let intro_decomp_eq tac data (c, t) =
  Proofview.Goal.enter { enter = begin fun gl ->
    let cl = pf_apply make_clenv_binding gl (c, t) NoBindings in
    decompEqThen (fun _ -> tac) data cl
  end }

let _ = declare_intro_decomp_eq intro_decomp_eq

(* [subst_tuple_term dep_pair B]

   Given that dep_pair looks like:

   (existT e1 (existT e2 ... (existT en en+1) ... ))

   of type {x1:T1 & {x2:T2(x1) & ... {xn:Tn(x1..xn-1) & en+1 } } }

   and B might contain instances of the ei, we will return the term:

   ([x1:ty1]...[xn+1:tyn+1]B
    (projT1 (mkRel 1))
    (projT1 (projT2 (mkRel 1)))
    ...
    (projT1 (projT2^n (mkRel 1)))
    (projT2 (projT2^n (mkRel 1)))

   That is, we will abstract out the terms e1...en+1 of types
   t1 (=_beta T1), ..., tn+1 (=_beta Tn+1(e1..en)) as usual, but
   will then produce a term in which the abstraction is on a single
   term - the debruijn index [mkRel 1], which will be of the same type
   as dep_pair (note that the abstracted body may not be typable!).

   ALGORITHM for abstraction:

   We have a list of terms, [e1]...[en+1], which we want to abstract
   out of [B].  For each term [ei], going backwards from [n+1], we
   just do a [subst_term], and then do a lambda-abstraction to the
   type of the [ei].

 *)

let decomp_tuple_term env sigma c t =
  let rec decomprec inner_code ex exty =
    let iterated_decomp =
    try
      let ({proj1=p1; proj2=p2}),(i,a,p,car,cdr) = find_sigma_data_decompose sigma ex in
      let car_code = applist (mkConstU (destConstRef p1,i),[a;p;inner_code])
      and cdr_code = applist (mkConstU (destConstRef p2,i),[a;p;inner_code]) in
      let cdrtyp = beta_applist sigma (p,[car]) in
      List.map (fun l -> ((car,a),car_code)::l) (decomprec cdr_code cdr cdrtyp)
    with Constr_matching.PatternMatchingFailure ->
      []
    in [((ex,exty),inner_code)]::iterated_decomp
  in decomprec (mkRel 1) c t

let subst_tuple_term env sigma dep_pair1 dep_pair2 b =
  let sigma = Sigma.to_evar_map sigma in
  let typ = get_type_of env sigma dep_pair1 in
  (* We find all possible decompositions *)
  let decomps1 = decomp_tuple_term env sigma dep_pair1 typ in
  let decomps2 = decomp_tuple_term env sigma dep_pair2 typ in
  (* We adjust to the shortest decomposition *)
  let n = min (List.length decomps1) (List.length decomps2) in
  let decomp1 = List.nth decomps1 (n-1) in
  let decomp2 = List.nth decomps2 (n-1) in
  (* We rewrite dep_pair1 ... *)
  let e1_list,proj_list = List.split decomp1 in
  (* ... and use dep_pair2 to compute the expected goal *)
  let e2_list,_ = List.split decomp2 in
  (* We build the expected goal *)
  let abst_B =
    List.fold_right
      (fun (e,t) body -> lambda_create env sigma (t,subst_term sigma e body)) e1_list b in
  let pred_body = beta_applist sigma (abst_B,proj_list) in
  let body = mkApp (lambda_create env sigma (typ,pred_body),[|dep_pair1|]) in
  let expected_goal = beta_applist sigma (abst_B,List.map fst e2_list) in
  (* Simulate now the normalisation treatment made by Logic.mk_refgoals *)
  let expected_goal = nf_betaiota sigma expected_goal in
  (* Retype to get universes right *)
  let sigma, expected_goal_ty = Typing.type_of env sigma expected_goal in
  let sigma, _ = Typing.type_of env sigma body in
  Sigma.Unsafe.of_pair ((body, expected_goal), sigma)

(* Like "replace" but decompose dependent equalities                      *)
(* i.e. if equality is "exists t v = exists u w", and goal is "phi(t,u)", *)
(* then it uses the predicate "\x.phi(proj1_sig x,proj2_sig x)", and so   *)
(* on for further iterated sigma-tuples                                   *)

let cutSubstInConcl l2r eqn =
  Proofview.Goal.s_enter { s_enter = begin fun gl ->
  let env = Proofview.Goal.env gl in
  let sigma = Proofview.Goal.sigma gl in
  let (lbeq,u,(t,e1,e2)) = find_eq_data_decompose gl eqn in
  let typ = pf_concl gl in
  let (e1,e2) = if l2r then (e1,e2) else (e2,e1) in
  let Sigma ((typ, expected), sigma, p) = subst_tuple_term env sigma e1 e2 typ in
  let tac =
  tclTHENFIRST
    (tclTHENLIST [
       (change_concl typ); (* Put in pattern form *)
       (replace_core onConcl l2r eqn)
    ])
    (change_concl expected) (* Put in normalized form *)
  in
  Sigma (tac, sigma, p)
  end }

let cutSubstInHyp l2r eqn id =
  Proofview.Goal.s_enter { s_enter = begin fun gl ->
  let env = Proofview.Goal.env gl in
  let sigma = Proofview.Goal.sigma gl in
  let (lbeq,u,(t,e1,e2)) = find_eq_data_decompose gl eqn in
  let typ = pf_get_hyp_typ id gl in
  let (e1,e2) = if l2r then (e1,e2) else (e2,e1) in
  let Sigma ((typ, expected), sigma, p) = subst_tuple_term env sigma e1 e2 typ in
  let tac =
    tclTHENFIRST
    (tclTHENLIST [
       (change_in_hyp None (make_change_arg typ) (id,InHypTypeOnly));
       (replace_core (onHyp id) l2r eqn)
    ])
    (change_in_hyp None (make_change_arg expected) (id,InHypTypeOnly))
  in
  Sigma (tac, sigma, p)
  end }

let try_rewrite tac =
  Proofview.tclORELSE tac begin function (e, info) -> match e with
    | Constr_matching.PatternMatchingFailure ->
	tclZEROMSG (str "Not a primitive equality here.")
    | e when catchable_exception e ->
	tclZEROMSG
          (strbrk "Cannot find a well-typed generalization of the goal that makes the proof progress.")
    | e -> Proofview.tclZERO ~info e
  end

let cutSubstClause l2r eqn cls =
  match cls with
    | None ->    cutSubstInConcl l2r eqn
    | Some id -> cutSubstInHyp l2r eqn id

let cutRewriteClause l2r eqn cls = try_rewrite (cutSubstClause l2r eqn cls)
let cutRewriteInHyp l2r eqn id = cutRewriteClause l2r eqn (Some id)
let cutRewriteInConcl l2r eqn = cutRewriteClause l2r eqn None

let substClause l2r c cls =
  Proofview.Goal.enter { enter = begin fun gl ->
  let eq = pf_apply get_type_of gl c in
  tclTHENS (cutSubstClause l2r eq cls)
    [Proofview.tclUNIT (); exact_no_check c]
  end }

let rewriteClause l2r c cls = try_rewrite (substClause l2r c cls)
let rewriteInHyp l2r c id = rewriteClause l2r c (Some id)
let rewriteInConcl l2r c = rewriteClause l2r c None

(* Naming scheme for rewrite and cutrewrite tactics

      give equality        give proof of equality

    / cutSubstClause       substClause
raw | cutSubstInHyp        substInHyp
    \ cutSubstInConcl      substInConcl

    / cutRewriteClause     rewriteClause
user| cutRewriteInHyp      rewriteInHyp
    \ cutRewriteInConcl    rewriteInConcl

raw = raise typing error or PatternMatchingFailure
user = raise user error specific to rewrite
*)

(**********************************************************************)
(* Substitutions tactics (JCF) *)

let regular_subst_tactic = ref true

let _ =
  declare_bool_option
    { optsync  = true;
      optdepr  = false;
      optname  = "more regular behavior of tactic subst";
      optkey   = ["Regular";"Subst";"Tactic"];
      optread  = (fun () -> !regular_subst_tactic);
      optwrite = (:=) regular_subst_tactic }

let restrict_to_eq_and_identity eq = (* compatibility *)
  if not (is_global glob_eq eq) &&
    not (is_global glob_identity eq) 
  then raise Constr_matching.PatternMatchingFailure

exception FoundHyp of (Id.t * constr * bool)

(* tests whether hyp [c] is [x = t] or [t = x], [x] not occurring in [t] *)
let is_eq_x gl x d =
  let id = NamedDecl.get_id d in
  try
    let is_var id c = match EConstr.kind (project gl) c with
    | Var id' -> Id.equal id id'
    | _ -> false
    in
    let c = pf_nf_evar gl (NamedDecl.get_type d) in
    let (_,lhs,rhs) = pi3 (find_eq_data_decompose gl c) in
    if (is_var x lhs) && not (local_occur_var (project gl) x rhs) then raise (FoundHyp (id,rhs,true));
    if (is_var x rhs) && not (local_occur_var (project gl) x lhs) then raise (FoundHyp (id,lhs,false))
  with Constr_matching.PatternMatchingFailure ->
    ()

(* Rewrite "hyp:x=rhs" or "hyp:rhs=x" (if dir=false) everywhere and
   erase hyp and x; proceed by generalizing all dep hyps *)

let subst_one dep_proof_ok x (hyp,rhs,dir) =
  Proofview.Goal.enter { enter = begin fun gl ->
  let env = Proofview.Goal.env gl in
  let sigma = Tacmach.New.project gl in
  let hyps = Proofview.Goal.hyps (Proofview.Goal.assume gl) in
  let concl = Proofview.Goal.concl (Proofview.Goal.assume gl) in
  (* The set of hypotheses using x *)
  let dephyps =
    List.rev (pi3 (List.fold_right (fun dcl (dest,deps,allhyps) ->
      let id = NamedDecl.get_id dcl in
      if not (Id.equal id hyp)
         && List.exists (fun y -> occur_var_in_decl env sigma y dcl) deps
      then
        let id_dest = if !regular_subst_tactic then dest else MoveLast in
        (dest,id::deps,(id_dest,id)::allhyps)
      else
        (MoveBefore id,deps,allhyps))
      hyps
      (MoveBefore x,[x],[]))) in (* In practice, no dep hyps before x, so MoveBefore x is good enough *)
  (* Decides if x appears in conclusion *)
  let depconcl = occur_var env sigma x concl in
  let need_rewrite = not (List.is_empty dephyps) || depconcl in
  tclTHENLIST
    ((if need_rewrite then
      [revert (List.map snd dephyps);
       general_rewrite dir AllOccurrences true dep_proof_ok (mkVar hyp);
       (tclMAP (fun (dest,id) -> intro_move (Some id) dest) dephyps)]
      else
       [Proofview.tclUNIT ()]) @
     [tclTRY (clear [x; hyp])])
  end }

(* Look for an hypothesis hyp of the form "x=rhs" or "rhs=x", rewrite
   it everywhere, and erase hyp and x; proceed by generalizing all dep hyps *)

let subst_one_var dep_proof_ok x =
  Proofview.Goal.enter { enter = begin fun gl ->
    let gl = Proofview.Goal.assume gl in
    let decl = pf_get_hyp x gl in
    (* If x has a body, simply replace x with body and clear x *)
    if is_local_def decl then tclTHEN (unfold_body x) (clear [x]) else
      (* Find a non-recursive definition for x *)
      let res =
        try
          (** [is_eq_x] ensures nf_evar on its side *)
          let hyps = Proofview.Goal.hyps gl in
          let test hyp _ = is_eq_x gl x hyp in
          Context.Named.fold_outside test ~init:() hyps;
          user_err ~hdr:"Subst"
            (str "Cannot find any non-recursive equality over " ++ pr_id x ++
	       str".")
        with FoundHyp res -> res in
      subst_one dep_proof_ok x res
  end }

let subst_gen dep_proof_ok ids =
  tclMAP (subst_one_var dep_proof_ok) ids

(* For every x, look for an hypothesis hyp of the form "x=rhs" or "rhs=x",
   rewrite it everywhere, and erase hyp and x; proceed by generalizing
   all dep hyps *)

let subst = subst_gen true

type subst_tactic_flags = {
  only_leibniz : bool;
  rewrite_dependent_proof : bool
}

let default_subst_tactic_flags () =
  if Flags.version_strictly_greater Flags.V8_2 then
    { only_leibniz = false; rewrite_dependent_proof = true }
  else
    { only_leibniz = true; rewrite_dependent_proof = false }

let subst_all ?(flags=default_subst_tactic_flags ()) () =

  if !regular_subst_tactic then

  (* First step: find hypotheses to treat in linear time *)
  let find_equations gl =
    let gl = Proofview.Goal.assume gl in
    let env = Proofview.Goal.env gl in
    let sigma = project gl in
    let find_eq_data_decompose = find_eq_data_decompose gl in
    let select_equation_name decl =
      try
        let lbeq,u,(_,x,y) = find_eq_data_decompose (NamedDecl.get_type decl) in
        let eq = Universes.constr_of_global_univ (lbeq.eq,u) in
        if flags.only_leibniz then restrict_to_eq_and_identity eq;
        match EConstr.kind sigma x, EConstr.kind sigma y with
        | Var z, _  when not (is_evaluable env (EvalVarRef z)) ->
            Some (NamedDecl.get_id decl)
        | _, Var z when not (is_evaluable env (EvalVarRef z)) ->
            Some (NamedDecl.get_id decl)
        | _ ->
            None
      with Constr_matching.PatternMatchingFailure -> None
    in
    let hyps = Proofview.Goal.hyps gl in
    List.rev (List.map_filter select_equation_name hyps)
  in

  (* Second step: treat equations *)
  let process hyp =
    Proofview.Goal.enter { enter = begin fun gl ->
    let gl = Proofview.Goal.assume gl in
    let sigma = project gl in
    let env = Proofview.Goal.env gl in
    let find_eq_data_decompose = find_eq_data_decompose gl in
    let c = pf_get_hyp hyp gl |> NamedDecl.get_type in
    let _,_,(_,x,y) = find_eq_data_decompose c in
    (* J.F.: added to prevent failure on goal containing x=x as an hyp *)
    if EConstr.eq_constr sigma x y then Proofview.tclUNIT () else
      match EConstr.kind sigma x, EConstr.kind sigma y with
      | Var x', _ when not (occur_term sigma x y) && not (is_evaluable env (EvalVarRef x')) ->
          subst_one flags.rewrite_dependent_proof x' (hyp,y,true)
      | _, Var y' when not (occur_term sigma y x) && not (is_evaluable env (EvalVarRef y')) ->
          subst_one flags.rewrite_dependent_proof y' (hyp,x,false)
      | _ ->
          Proofview.tclUNIT ()
    end }
  in
  Proofview.Goal.enter { enter = begin fun gl ->
    let ids = find_equations gl in
    tclMAP process ids
  end }

  else

(* Old implementation, not able to manage configurations like a=b, a=t,
   or situations like "a = S b, b = S a", or also accidentally unfolding
   let-ins *)
  Proofview.Goal.enter { enter = begin fun gl ->
  let sigma = project gl in
  let find_eq_data_decompose = find_eq_data_decompose gl in
  let test (_,c) =
    try
      let lbeq,u,(_,x,y) = find_eq_data_decompose c in
      let eq = Universes.constr_of_global_univ (lbeq.eq,u) in
      if flags.only_leibniz then restrict_to_eq_and_identity eq;
      (* J.F.: added to prevent failure on goal containing x=x as an hyp *)
      if EConstr.eq_constr sigma x y then failwith "caught";
      match EConstr.kind sigma x with Var x -> x | _ ->
      match EConstr.kind sigma y with Var y -> y | _ -> failwith "caught"
    with Constr_matching.PatternMatchingFailure -> failwith "caught" in
  let test p = try Some (test p) with Failure _ -> None in
  let hyps = pf_hyps_types gl in
  let ids = List.map_filter test hyps in
  let ids = List.uniquize ids in
  subst_gen flags.rewrite_dependent_proof ids
  end }

(* Rewrite the first assumption for which a condition holds
   and gives the direction of the rewrite *)

let cond_eq_term_left c t gl =
  try
    let (_,x,_) = pi3 (find_eq_data_decompose gl t) in
    if pf_conv_x gl c x then true else failwith "not convertible"
  with Constr_matching.PatternMatchingFailure -> failwith "not an equality"

let cond_eq_term_right c t gl =
  try
    let (_,_,x) = pi3 (find_eq_data_decompose gl t) in
    if pf_conv_x gl c x then false else failwith "not convertible"
  with Constr_matching.PatternMatchingFailure -> failwith "not an equality"

let cond_eq_term c t gl =
  try
    let (_,x,y) = pi3 (find_eq_data_decompose gl t) in
    if pf_conv_x gl c x then true
    else if pf_conv_x gl c y then false
    else failwith "not convertible"
  with Constr_matching.PatternMatchingFailure -> failwith "not an equality"

let rewrite_assumption_cond cond_eq_term cl =
  let rec arec hyps gl = match hyps with
    | [] -> error "No such assumption."
    | hyp ::rest ->
        let id = NamedDecl.get_id hyp in
	begin
	  try
            let dir = cond_eq_term (NamedDecl.get_type hyp) gl in
	    general_rewrite_clause dir false (mkVar id,NoBindings) cl
	  with | Failure _ | UserError _ -> arec rest gl
	end
  in
  Proofview.Goal.enter { enter = begin fun gl ->
    let gl = Proofview.Goal.lift gl Sigma.Unsafe.le in
    let hyps = Proofview.Goal.hyps gl in
    arec hyps gl
  end }

(* Generalize "subst x" to substitution of subterm appearing as an
   equation in the context, but not clearing the hypothesis *)

let replace_term dir_opt c  =
  let cond_eq_fun =
    match dir_opt with
      | None -> cond_eq_term c
      | Some true -> cond_eq_term_left c
      | Some false -> cond_eq_term_right c
  in
  rewrite_assumption_cond cond_eq_fun

(* Declare rewriting tactic for intro patterns "<-" and "->" *)

let _ =
  let gmr l2r with_evars tac c = general_rewrite_clause l2r with_evars tac c in
  Hook.set Tactics.general_rewrite_clause gmr

let _ = Hook.set Tactics.subst_one subst_one<|MERGE_RESOLUTION|>--- conflicted
+++ resolved
@@ -6,6 +6,7 @@
 (*         *       GNU Lesser General Public License Version 2.1        *)
 (************************************************************************)
 
+module CVars = Vars
 open Pp
 open CErrors
 open Util
@@ -730,13 +731,8 @@
   let rec findrec sorts posn t1 t2 =
     let hd1,args1 = whd_all_stack env sigma t1 in
     let hd2,args2 = whd_all_stack env sigma t2 in
-<<<<<<< HEAD
     match (EConstr.kind sigma hd1, EConstr.kind sigma hd2) with
-      | Construct (sp1,_), Construct (sp2,_)
-=======
-    match (kind_of_term hd1, kind_of_term hd2) with
       | Construct ((ind1,i1 as sp1),u1), Construct (sp2,_)
->>>>>>> 4fd59386
           when Int.equal (List.length args1) (constructor_nallargs_env env sp1)
             ->
 	  let sorts' =
@@ -749,8 +745,9 @@
 	    let params1,rargs1 = List.chop nparams args1 in
 	    let _,rargs2 = List.chop nparams args2 in
             let (mib,mip) = lookup_mind_specif env ind1 in
+            let params1 = List.map EConstr.Unsafe.to_constr params1 in
             let ctxt = (get_constructor ((ind1,u1),mib,mip,params1) i1).cs_args in
-            let adjust i = Vars.adjust_rel_to_rel_context ctxt (i+1) - 1 in
+            let adjust i = CVars.adjust_rel_to_rel_context ctxt (i+1) - 1 in
             List.flatten
 	      (List.map2_i (fun i -> findrec sorts' ((sp1,adjust i)::posn))
 		0 rargs1 rargs2)
