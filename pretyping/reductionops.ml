--- conflicted
+++ resolved
@@ -777,13 +777,8 @@
     context" in contract_fix *)
 let reduce_and_refold_fix recfun env sigma refold cst_l fix sk =
   let raw_answer =
-<<<<<<< HEAD
-    let env = if refold then None else Some env in
+    let env = if refold then Some env else None in
     contract_fix ?env sigma ?reference:(Cst_stack.reference sigma cst_l) fix in
-=======
-    let env = if refold then Some env else None in
-    contract_fix ?env ?reference:(Cst_stack.reference cst_l) fix in
->>>>>>> ce1e1dba
   apply_subst
     (fun sigma x (t,sk') ->
       let t' =
